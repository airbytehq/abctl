package local

import (
	"context"
	"errors"
	"fmt"
	"github.com/airbytehq/abctl/internal/local/k8s"
	"github.com/airbytehq/abctl/internal/telemetry"
	"github.com/docker/docker/api/types"
	"github.com/docker/docker/client"
	helmclient "github.com/mittwald/go-helm-client"
	"github.com/mittwald/go-helm-client/values"
	"github.com/pterm/pterm"
	"golang.org/x/crypto/bcrypt"
	"helm.sh/helm/v3/pkg/action"
	"helm.sh/helm/v3/pkg/chart"
	"helm.sh/helm/v3/pkg/release"
	"helm.sh/helm/v3/pkg/repo"
	"helm.sh/helm/v3/pkg/storage/driver"
	networkingv1 "k8s.io/api/networking/v1"
	k8serrors "k8s.io/apimachinery/pkg/api/errors"
	v1 "k8s.io/apimachinery/pkg/apis/meta/v1"
	"k8s.io/client-go/kubernetes"
	"k8s.io/client-go/tools/clientcmd"
	"net/http"
	"os"
	"os/exec"
	"path/filepath"
	"runtime"
	"strconv"
	"strings"
	"sync"
	"time"
)

const (
	airbyteChartName    = "airbyte/airbyte"
	airbyteChartRelease = "airbyte-abctl"
	airbyteIngress      = "ingress-abctl"
	airbyteNamespace    = "airbyte-abctl"
	airbyteRepoName     = "airbyte"
	airbyteRepoURL      = "https://airbytehq.github.io/helm-charts"
	nginxChartName      = "nginx/ingress-nginx"
	nginxChartRelease   = "ingress-nginx"
	nginxNamespace      = "ingress-nginx"
	nginxRepoName       = "nginx"
	nginxRepoURL        = "https://kubernetes.github.io/ingress-nginx"
)

// HelmClient primarily for testing purposes
type HelmClient interface {
	AddOrUpdateChartRepo(entry repo.Entry) error
	GetChart(string, *action.ChartPathOptions) (*chart.Chart, string, error)
	GetRelease(name string) (*release.Release, error)
	InstallOrUpgradeChart(ctx context.Context, spec *helmclient.ChartSpec, opts *helmclient.GenericHelmOptions) (*release.Release, error)
	UninstallReleaseByName(string) error
}

type HTTPClient interface {
	Do(req *http.Request) (*http.Response, error)
}

// BrowserLauncher primarily for testing purposes.
type BrowserLauncher func(url string) error

// Errors related to specific systems that this code integrates with.
var (
	// ErrDocker is returned anytime an error occurs when attempting to communicate with docker.
	ErrDocker = errors.New("error communicating with docker")

	// ErrKubernetes is returned anytime an error occurs when attempting to communicate with the kubernetes cluster
	ErrKubernetes = errors.New("error communicating with kubernetes")
)

// DockerClient primarily for testing purposes
type DockerClient interface {
	ServerVersion(context.Context) (types.Version, error)
}

// Command is the local command, responsible for installing, uninstalling, or other local actions.
type Command struct {
	provider k8s.Provider
	cluster  k8s.Cluster
	docker   DockerClient
	http     HTTPClient
	helm     HelmClient
	k8s      k8s.K8sClient
	tel      telemetry.Client
	launcher BrowserLauncher
	userHome string
}

// Option for configuring the Command, primarily exists for testing
type Option func(*Command)

// WithTelemetryClient define the telemetry client for this command.
func WithTelemetryClient(client telemetry.Client) Option {
	return func(c *Command) {
		c.tel = client
	}
}

// WithHTTPClient define the http client for this command.
func WithHTTPClient(client HTTPClient) Option {
	return func(c *Command) {
		c.http = client
	}
}

// WithHelmClient define the helm client for this command.
func WithHelmClient(client HelmClient) Option {
	return func(c *Command) {
		c.helm = client
	}
}

// WithK8sClient define the k8s client for this command.
func WithK8sClient(client k8s.K8sClient) Option {
	return func(c *Command) {
		c.k8s = client
	}
}

// WithDockerClient define the docker client for this command.
func WithDockerClient(client DockerClient) Option {
	return func(c *Command) {
		c.docker = client
	}
}

// WithBrowserLauncher define the browser launcher for this command.
func WithBrowserLauncher(launcher BrowserLauncher) Option {
	return func(c *Command) {
		c.launcher = launcher
	}
}

// WithUserHome define the user's home directory.
func WithUserHome(home string) Option {
	return func(c *Command) {
		c.userHome = home
	}
}

// New creates a new Command
func New(provider k8s.Provider, opts ...Option) (*Command, error) {
	c := &Command{provider: provider}
	for _, opt := range opts {
		opt(c)
	}

	if c.userHome == "" {
		var err error
		if c.userHome, err = os.UserHomeDir(); err != nil {
			return nil, fmt.Errorf("could not determine user home directory: %w", err)
		}
	}

	// set docker client if not defined
	if c.docker == nil {
		var err error
		if c.docker, err = defaultDocker(c.userHome); err != nil {
			return nil, err
		}
	}

	// set http client, if not defined
	if c.http == nil {
		c.http = &http.Client{Timeout: 10 * time.Second}
	}

	// set k8s client, if not defined
	if c.k8s == nil {
<<<<<<< HEAD
		kubecfg := filepath.Join(c.userHome, provider.Kubeconfig)
		var err error
		if c.k8s, err = defaultK8s(kubecfg, provider.Context); err != nil {
			return nil, err
=======
		k8sCfg, err := k8sClientConfig(c.userHome)
		if err != nil {
			return nil, fmt.Errorf("%w: %w", ErrKubernetes, err)
		}

		restCfg, err := k8sCfg.ClientConfig()
		if err != nil {
			return nil, fmt.Errorf("%w: could not create rest config: %w", ErrKubernetes, err)
		}

		k8s, err := kubernetes.NewForConfig(restCfg)
		if err != nil {
			return nil, fmt.Errorf("%w: could not create clientset: %w", ErrKubernetes, err)
>>>>>>> 947a061d
		}
	}

	// set the helm client, if not defined
	if c.helm == nil {
		kubecfg := filepath.Join(c.userHome, provider.Kubeconfig)
		var err error
		if c.helm, err = defaultHelm(kubecfg, provider.Context); err != nil {
			return nil, err
		}
<<<<<<< HEAD
=======

		helm, err := helmclient.NewClientFromRestConf(&helmclient.RestConfClientOptions{
			Options:    &helmclient.Options{Namespace: airbyteNamespace, Output: &noopWriter{}, DebugLog: func(format string, v ...interface{}) {}},
			RestConfig: restCfg,
		})
		if err != nil {
			return nil, fmt.Errorf("could not create helm client: %w", err)
		}

		c.helm = helm
>>>>>>> 947a061d
	}

	// set telemetry client, if not defined
	if c.tel == nil {
		c.tel = telemetry.NoopClient{}
	}

	if c.launcher == nil {
		c.launcher = func(url string) error {
			var cmd *exec.Cmd
			switch runtime.GOOS {
			case "darwin":
				cmd = exec.Command("open", url)
			case "windows":
				cmd = exec.Command("cmd", "/c", "start", url)
			default:
				cmd = exec.Command("xdg-open", url)
			}
			return cmd.Run()
		}
	}

	// fetch k8s version information
	{
		k8sVersion, err := c.k8s.GetServerVersion()
		if err != nil {
<<<<<<< HEAD
			return nil, fmt.Errorf("could not fetch kubernetes server version: %w", err)
=======
			return nil, fmt.Errorf("%w: could not fetch kubernetes server version: %w", ErrKubernetes, err)
>>>>>>> 947a061d
		}
		c.tel.Attr("k8s_version", k8sVersion)
	}

	return c, nil
}

// Install handles the installation of Airbyte
func (c *Command) Install(ctx context.Context, user, pass string) error {
	if err := c.checkDocker(ctx); err != nil {
		return err
	}

	if err := c.handleChart(ctx, chartRequest{
		name:         "airbyte",
		repoName:     airbyteRepoName,
		repoURL:      airbyteRepoURL,
		chartName:    airbyteChartName,
		chartRelease: airbyteChartRelease,
		namespace:    airbyteNamespace,
	}); err != nil {
		return fmt.Errorf("could not install airbyte chart: %w", err)
	}

	if err := c.handleChart(ctx, chartRequest{
		name:         "nginx",
		repoName:     nginxRepoName,
		repoURL:      nginxRepoURL,
		chartName:    nginxChartName,
		chartRelease: nginxChartRelease,
		namespace:    nginxNamespace,
		values:       c.provider.HelmNginx,
	}); err != nil {
		return fmt.Errorf("could not install nginx chart: %w", err)
	}

	spinnerIngress, err := pterm.DefaultSpinner.Start("ingress - installing")
	if err != nil {
		return fmt.Errorf("could not start ingress spinner: %w", err)
	}

	// basic auth
	if err := c.handleBasicAuthSecret(ctx, user, pass); err != nil {
		return fmt.Errorf("could not create or update basic-auth secret: %w", err)
	}

	if c.k8s.ExistsIngress(ctx, airbyteNamespace, airbyteIngress) {
		if err := c.k8s.UpdateIngress(ctx, airbyteNamespace, ingress()); err != nil {
			spinnerIngress.Fail("ingress - failed to update")
			return fmt.Errorf("could not update existing ingress: %w", err)
		}
		spinnerIngress.Success("ingress - updated")
	} else {
		if err := c.k8s.CreateIngress(ctx, airbyteNamespace, ingress()); err != nil {
			spinnerIngress.Fail("ingress - failed to install")
			return fmt.Errorf("could not create ingress: %w", err)
		}
		spinnerIngress.Success("ingress - installed")
	}

	return c.openBrowser(ctx, "http://localhost")
}

// handleBasicAuthSecret creates or updates the appropriate basic auth credentials for ingress.
func (c *Command) handleBasicAuthSecret(ctx context.Context, user, pass string) error {
	hashedPass, err := bcrypt.GenerateFromPassword([]byte(pass), bcrypt.DefaultCost)
	if err != nil {
		return fmt.Errorf("could not hash basic auth password: %w", err)
	}

	data := map[string][]byte{"auth": []byte(fmt.Sprintf("%s:%s", user, hashedPass))}
	return c.k8s.CreateOrUpdateSecret(ctx, airbyteNamespace, "basic-auth", data)
}

// Uninstall handles the uninstallation of Airbyte.
func (c *Command) Uninstall(ctx context.Context) error {
	if err := c.checkDocker(ctx); err != nil {
		return err
	}

	{
		spinnerAb, err := pterm.DefaultSpinner.Start(fmt.Sprintf("helm - uninstalling airbyte chart %s", airbyteChartRelease))
		if err != nil {
			return fmt.Errorf("could not create spinner: %w", err)
		}

		airbyteChartExists := true
		if _, err := c.helm.GetRelease(airbyteChartRelease); err != nil {
			if !errors.Is(err, driver.ErrReleaseNotFound) {
				spinnerAb.Fail("helm - airbyte chart failed to fetch release")
				return fmt.Errorf("could not fetch airbyte release: %w", err)
			}
			airbyteChartExists = false
		}
		if airbyteChartExists {
			if err := c.helm.UninstallReleaseByName(airbyteChartRelease); err != nil {
				spinnerAb.Fail("helm - airbyte chart failed to uninstall")
				return fmt.Errorf("could not uninstall airbyte chart: %w", err)
			}
		}
		spinnerAb.Success()
	}

	{
		spinnerNginx, err := pterm.DefaultSpinner.Start(fmt.Sprintf("helm - uninstalling nginx chart %s", nginxChartRelease))
		if err != nil {
			return fmt.Errorf("coud not create spinner: %w", err)
		}

		nginxChartExists := true
		if _, err := c.helm.GetRelease(nginxChartRelease); err != nil {
			if !errors.Is(err, driver.ErrReleaseNotFound) {
				spinnerNginx.Fail("helm - nginx chart failed to fetch release")
				return fmt.Errorf("could not fetch nginx release: %w", err)
			}
			nginxChartExists = false
		}

		if nginxChartExists {
			if err := c.helm.UninstallReleaseByName(nginxChartRelease); err != nil {
				spinnerNginx.Fail("helm - nginx chart failed to uninstall")
				return fmt.Errorf("could not uninstall nginx chart: %w", err)
			}
		}
		spinnerNginx.Success()
	}

	spinnerNamespace, err := pterm.DefaultSpinner.Start(fmt.Sprintf("k8s - deleting namespace %s", airbyteNamespace))
	if err != nil {
		return fmt.Errorf("could not create spinner: %w", err)
	}

	if err := c.k8s.DeleteNamespace(ctx, airbyteNamespace); err != nil {
		if !k8serrors.IsNotFound(err) {
			spinnerNamespace.Fail()
			return fmt.Errorf("could not delete namespace: %w", err)
		}
	}

	// there is no blocking delete namespace call, so poll until it's been deleted or we've exhausted our time
	namespaceDeleted := false
	var wg sync.WaitGroup
	ticker := time.NewTicker(1 * time.Second) // how ofter to check
	timer := time.After(5 * time.Minute)      // how long to wait
	wg.Add(1)
	go func() {
		defer wg.Done()
		for {
			select {
			case <-ticker.C:
				if !c.k8s.ExistsNamespace(ctx, airbyteNamespace) {
					namespaceDeleted = true
					return
				}
			case <-timer:
				ticker.Stop()
				return
			}
		}
	}()

	wg.Wait()

	if !namespaceDeleted {
		spinnerNamespace.Fail()
		return errors.New("could not delete namespace")
	}

	spinnerNamespace.Success()

	return nil
}

// checkDocker call the ServerVersion on the DockerClient.
// Will return ErrDocker if any error is caused by docker.
func (c *Command) checkDocker(ctx context.Context) error {
	spinner, err := pterm.DefaultSpinner.Start("docker - verifying")
	if err != nil {
		return fmt.Errorf("could not start spinner: %w", err)
	}

	ver, err := c.docker.ServerVersion(ctx)
	if err != nil {
		spinner.Fail("docker is not running")
		return errors.Join(ErrDocker, fmt.Errorf("docker is not running: %w", err))
	}

	c.tel.Attr("docker_version", ver.Version)
	c.tel.Attr("docker_arch", ver.Arch)
	c.tel.Attr("docker_platform", ver.Platform.Name)

	spinner.Success(fmt.Sprintf("docker - verified; version: %s", ver.Version))

	return nil
}

// chartRequest exists to make all the parameters to handleChart somewhat manageable
type chartRequest struct {
	name         string
	repoName     string
	repoURL      string
	chartName    string
	chartRelease string
	namespace    string
	values       []string
}

// handleChart will handle the installation of a chart
func (c *Command) handleChart(
	ctx context.Context,
	req chartRequest,
) error {
	spinner, err := pterm.DefaultSpinner.Start(fmt.Sprintf("helm - adding %s repository", req.name))
	if err != nil {
		return fmt.Errorf("could not start spinner: %w", err)
	}

	if err := c.helm.AddOrUpdateChartRepo(repo.Entry{
		Name: req.repoName,
		URL:  req.repoURL,
	}); err != nil {
		spinner.Fail(fmt.Sprintf("helm - could not add repo %s", req.repoName))
		return fmt.Errorf("could not add %s chart repo: %w", req.name, err)
	}

	spinner.UpdateText(fmt.Sprintf("helm - fetching chart %s", req.chartName))
	chart, _, err := c.helm.GetChart(req.chartName, &action.ChartPathOptions{})
	if err != nil {
		spinner.Fail(fmt.Sprintf("helm - could not fetch chart %s", req.chartName))
		return fmt.Errorf("could not fetch chart %s: %w", req.chartName, err)
	}

	c.tel.Attr(fmt.Sprintf("helm_%s_chart_version", req.name), chart.Metadata.Version)

	spinner.UpdateText(fmt.Sprintf("helm - installing chart %s (%s)", req.chartName, chart.Metadata.Version))
	release, err := c.helm.InstallOrUpgradeChart(ctx, &helmclient.ChartSpec{
		ReleaseName:     req.chartRelease,
		ChartName:       req.chartName,
		CreateNamespace: true,
		Namespace:       req.namespace,
		Wait:            true,
		Timeout:         10 * time.Minute,
		ValuesOptions:   values.Options{Values: req.values},
	},
		&helmclient.GenericHelmOptions{},
	)
	if err != nil {
		spinner.Fail(fmt.Sprintf("helm - failed to install chart %s (%s)", req.chartName, chart.Metadata.Version))
		return fmt.Errorf("could not install helm: %w", err)
	}

	c.tel.Attr(fmt.Sprintf("helm_%s_release_version", req.name), strconv.Itoa(release.Version))

	spinner.Success(fmt.Sprintf("helm - chart installed; name: %s, namespace: %s, version: %d", release.Name, release.Namespace, release.Version))
	return nil
}

// openBrowser will open the url in the user's browser but only if the url returns a 200 response code first
// TODO: clean up this method, make it testable
func (c *Command) openBrowser(ctx context.Context, url string) error {
	spinner, err := pterm.DefaultSpinner.Start("browser - waiting for ingress")
	if err != nil {
		return fmt.Errorf("could not start browser spinner: %w", err)
	}

	ctx, cancel := context.WithTimeout(ctx, 10*time.Second)
	defer cancel()

	alive := make(chan error)

	go func() {
		tick := time.Tick(1 * time.Second)
		for {
			select {
			case <-ctx.Done():
				alive <- fmt.Errorf("liveness check failed: %w", ctx.Err())
			case <-tick:
				req, err := http.NewRequestWithContext(ctx, http.MethodGet, url, nil)
				if err != nil {
					alive <- fmt.Errorf("could not create request: %w", err)
				}
				res, _ := c.http.Do(req)
				// if no auth, we should get a 200
				if res != nil && res.StatusCode == 200 {
					alive <- nil
				}
				// if basic auth, we should get a 401 with a specific header that contains abctl
				if res != nil && res.StatusCode == 401 && strings.Contains(res.Header.Get("WWW-Authenticate"), "abctl") {
					alive <- nil
				}
			}
		}
	}()

	select {
	case <-ctx.Done():
		spinner.Fail("browser - timed out")
		return fmt.Errorf("liveness check failed: %w", ctx.Err())
	case err := <-alive:
		if err != nil {
			spinner.Fail("browser - failed liveness check")
			return fmt.Errorf("failed liveness check: %w", err)
		}
	}
	// if we're here, then no errors occurred

	spinner.UpdateText("browser - launching")

	if err := c.launcher(url); err != nil {
		spinner.Fail(fmt.Sprintf("browser - failed to launch browser; please access %s directly", url))
		return fmt.Errorf("could not launch browser: %w", err)
	}

	spinner.Success("browser - launched")
	return nil
}

// ingress creates an ingress type for defining the webapp ingress rules.
func ingress() *networkingv1.Ingress {
	var pathType = networkingv1.PathType("Prefix")
	var ingressClassName = "nginx"

	return &networkingv1.Ingress{
		TypeMeta: v1.TypeMeta{},
		ObjectMeta: v1.ObjectMeta{
			Name:      airbyteIngress,
			Namespace: airbyteNamespace,
			Annotations: map[string]string{
				"nginx.ingress.kubernetes.io/auth-type":   "basic",
				"nginx.ingress.kubernetes.io/auth-secret": "basic-auth",
				"nginx.ingress.kubernetes.io/auth-realm":  "Authentication Required - Airbyte (abctl)",
			},
		},
		Spec: networkingv1.IngressSpec{
			IngressClassName: &ingressClassName,
			Rules: []networkingv1.IngressRule{
				{
					Host: "localhost",
					IngressRuleValue: networkingv1.IngressRuleValue{
						HTTP: &networkingv1.HTTPIngressRuleValue{
							Paths: []networkingv1.HTTPIngressPath{
								{
									Path:     "/",
									PathType: &pathType,
									Backend: networkingv1.IngressBackend{
										Service: &networkingv1.IngressServiceBackend{
											Name: fmt.Sprintf("%s-airbyte-webapp-svc", airbyteChartRelease),
											Port: networkingv1.ServiceBackendPort{
												Name: "http",
											},
										},
									},
								},
							},
						},
					},
				},
			},
		},
	}
}

// defaultDocker returns the default docker client
func defaultDocker(userHome string) (DockerClient, error) {
	var docker DockerClient
	var err error

	switch runtime.GOOS {
	case "darwin":
		// on mac, sometimes the docker host isn't set correctly, if it fails check the home directory
		docker, err = client.NewClientWithOpts(client.FromEnv, client.WithHost("unix:///var/run/docker.sock"))
		if err != nil {
			// keep the original error, as we'll join with the next error (if another error occurs)
			outerErr := err
			docker, err = client.NewClientWithOpts(client.FromEnv, client.WithHost(fmt.Sprintf("unix:///%s/.docker/run/docker.sock", userHome)))
			if err != nil {
				err = errors.Join(err, outerErr)
			}
		}
	case "windows":
		docker, err = client.NewClientWithOpts(client.FromEnv, client.WithHost("npipe:////./pipe/docker_engine"))
	default:
		docker, err = client.NewClientWithOpts(client.FromEnv, client.WithHost("unix:///var/run/docker.sock"))
	}
	if err != nil {
		return nil, errors.Join(ErrDocker, fmt.Errorf("could not create docker client: %w", err))
	}

	return docker, nil
}

// defaultK8s returns the default k8s client
func defaultK8s(kubecfg, kubectx string) (k8s.K8sClient, error) {
	k8sCfg, err := k8sClientConfig(kubecfg, kubectx)
	if err != nil {
		return nil, fmt.Errorf("could not create k8s client config: %w", err)
	}

	restCfg, err := k8sCfg.ClientConfig()
	if err != nil {
		return nil, fmt.Errorf("could not create k8s config client: %w", err)
	}
	k8sClient, err := kubernetes.NewForConfig(restCfg)
	if err != nil {
		return nil, fmt.Errorf("could not create k8s client: %w", err)
	}

	return &k8s.DefaultK8sClient{ClientSet: k8sClient}, nil
}

// defaultHelm returns the default helm client
func defaultHelm(kubecfg, kubectx string) (HelmClient, error) {
	k8sCfg, err := k8sClientConfig(kubecfg, kubectx)
	if err != nil {
		return nil, fmt.Errorf("could not create k8s client config: %w", err)
	}

	restCfg, err := k8sCfg.ClientConfig()
	if err != nil {
		return nil, fmt.Errorf("could not determine kubernetes client: %w", err)
	}

	helm, err := helmclient.NewClientFromRestConf(&helmclient.RestConfClientOptions{
		Options:    &helmclient.Options{Namespace: airbyteNamespace, Output: &noopWriter{}, DebugLog: func(format string, v ...interface{}) {}},
		RestConfig: restCfg,
	})
	if err != nil {
		return nil, fmt.Errorf("coud not create helm client: %w", err)
	}

	return helm, nil
}

// k8sClientConfig returns a k8s client config using the ~/.kubc/config file and the k8sContext context.
func k8sClientConfig(kubecfg, kubectx string) (clientcmd.ClientConfig, error) {
	return clientcmd.NewNonInteractiveDeferredLoadingClientConfig(
		&clientcmd.ClientConfigLoadingRules{ExplicitPath: kubecfg},
		&clientcmd.ConfigOverrides{CurrentContext: kubectx},
	), nil
}

// noopWriter is used by the helm client to suppress its verbose output
type noopWriter struct {
}

func (w *noopWriter) Write(p []byte) (int, error) {
	return len(p), nil
}<|MERGE_RESOLUTION|>--- conflicted
+++ resolved
@@ -171,26 +171,10 @@
 
 	// set k8s client, if not defined
 	if c.k8s == nil {
-<<<<<<< HEAD
 		kubecfg := filepath.Join(c.userHome, provider.Kubeconfig)
 		var err error
 		if c.k8s, err = defaultK8s(kubecfg, provider.Context); err != nil {
 			return nil, err
-=======
-		k8sCfg, err := k8sClientConfig(c.userHome)
-		if err != nil {
-			return nil, fmt.Errorf("%w: %w", ErrKubernetes, err)
-		}
-
-		restCfg, err := k8sCfg.ClientConfig()
-		if err != nil {
-			return nil, fmt.Errorf("%w: could not create rest config: %w", ErrKubernetes, err)
-		}
-
-		k8s, err := kubernetes.NewForConfig(restCfg)
-		if err != nil {
-			return nil, fmt.Errorf("%w: could not create clientset: %w", ErrKubernetes, err)
->>>>>>> 947a061d
 		}
 	}
 
@@ -201,19 +185,6 @@
 		if c.helm, err = defaultHelm(kubecfg, provider.Context); err != nil {
 			return nil, err
 		}
-<<<<<<< HEAD
-=======
-
-		helm, err := helmclient.NewClientFromRestConf(&helmclient.RestConfClientOptions{
-			Options:    &helmclient.Options{Namespace: airbyteNamespace, Output: &noopWriter{}, DebugLog: func(format string, v ...interface{}) {}},
-			RestConfig: restCfg,
-		})
-		if err != nil {
-			return nil, fmt.Errorf("could not create helm client: %w", err)
-		}
-
-		c.helm = helm
->>>>>>> 947a061d
 	}
 
 	// set telemetry client, if not defined
@@ -240,11 +211,7 @@
 	{
 		k8sVersion, err := c.k8s.GetServerVersion()
 		if err != nil {
-<<<<<<< HEAD
-			return nil, fmt.Errorf("could not fetch kubernetes server version: %w", err)
-=======
 			return nil, fmt.Errorf("%w: could not fetch kubernetes server version: %w", ErrKubernetes, err)
->>>>>>> 947a061d
 		}
 		c.tel.Attr("k8s_version", k8sVersion)
 	}
@@ -640,16 +607,16 @@
 func defaultK8s(kubecfg, kubectx string) (k8s.K8sClient, error) {
 	k8sCfg, err := k8sClientConfig(kubecfg, kubectx)
 	if err != nil {
-		return nil, fmt.Errorf("could not create k8s client config: %w", err)
+		return nil, fmt.Errorf("%w: %w", ErrKubernetes, err)
 	}
 
 	restCfg, err := k8sCfg.ClientConfig()
 	if err != nil {
-		return nil, fmt.Errorf("could not create k8s config client: %w", err)
+		return nil, fmt.Errorf("%w: could not create rest config: %w", ErrKubernetes, err)
 	}
 	k8sClient, err := kubernetes.NewForConfig(restCfg)
 	if err != nil {
-		return nil, fmt.Errorf("could not create k8s client: %w", err)
+		return nil, fmt.Errorf("%w: could not create clientset: %w", ErrKubernetes, err)
 	}
 
 	return &k8s.DefaultK8sClient{ClientSet: k8sClient}, nil
@@ -659,12 +626,12 @@
 func defaultHelm(kubecfg, kubectx string) (HelmClient, error) {
 	k8sCfg, err := k8sClientConfig(kubecfg, kubectx)
 	if err != nil {
-		return nil, fmt.Errorf("could not create k8s client config: %w", err)
+		return nil, fmt.Errorf("%w: %w", ErrKubernetes, err)
 	}
 
 	restCfg, err := k8sCfg.ClientConfig()
 	if err != nil {
-		return nil, fmt.Errorf("could not determine kubernetes client: %w", err)
+		return nil, fmt.Errorf("%w: could not create rest config: %w", ErrKubernetes, err)
 	}
 
 	helm, err := helmclient.NewClientFromRestConf(&helmclient.RestConfClientOptions{
