package k8s

import (
	"context"
	"fmt"
	"io"
	coreV1 "k8s.io/api/core/v1"
	networkingv1 "k8s.io/api/networking/v1"
	k8serrors "k8s.io/apimachinery/pkg/api/errors"
	metav1 "k8s.io/apimachinery/pkg/apis/meta/v1"
	"k8s.io/apimachinery/pkg/watch"
	"k8s.io/client-go/kubernetes"
	"strings"
)

// Client primarily for testing purposes
type Client interface {
	// IngressCreate creates an ingress in the given namespace
	IngressCreate(ctx context.Context, namespace string, ingress *networkingv1.Ingress) error
	// IngressExists returns true if the ingress exists in the namespace, false otherwise.
	IngressExists(ctx context.Context, namespace string, ingress string) bool
	// IngressUpdate updates an existing ingress in the given namespace
	IngressUpdate(ctx context.Context, namespace string, ingress *networkingv1.Ingress) error

	// NamespaceExists returns true if the namespace exists, false otherwise
	NamespaceExists(ctx context.Context, namespace string) bool
	// NamespaceDelete deletes the existing namespace
	NamespaceDelete(ctx context.Context, namespace string) error

	// SecretCreateOrUpdate will update or create the secret name with the payload of data in the specified namespace
	SecretCreateOrUpdate(ctx context.Context, namespace, name string, data map[string][]byte) error

	// ServiceGet returns a the service for the given namespace and name
	ServiceGet(ctx context.Context, namespace, name string) (*coreV1.Service, error)

	// ServerVersionGet returns the kubernetes version.
	ServerVersionGet() (string, error)

	EventsWatch(ctx context.Context, namespace string) (watch.Interface, error)

	LogsGet(ctx context.Context, namespace string, name string) (string, error)
}

var _ Client = (*DefaultK8sClient)(nil)

// DefaultK8sClient converts the official kubernetes client to our more manageable (and testable) interface
type DefaultK8sClient struct {
	ClientSet *kubernetes.Clientset
}

func (d *DefaultK8sClient) IngressCreate(ctx context.Context, namespace string, ingress *networkingv1.Ingress) error {
	_, err := d.ClientSet.NetworkingV1().Ingresses(namespace).Create(ctx, ingress, metav1.CreateOptions{})
	return err
}

func (d *DefaultK8sClient) IngressExists(ctx context.Context, namespace string, ingress string) bool {
	_, err := d.ClientSet.NetworkingV1().Ingresses(namespace).Get(ctx, ingress, metav1.GetOptions{})
	if err == nil {
		return true
	}

	return !k8serrors.IsNotFound(err)
}

func (d *DefaultK8sClient) IngressUpdate(ctx context.Context, namespace string, ingress *networkingv1.Ingress) error {
	_, err := d.ClientSet.NetworkingV1().Ingresses(namespace).Update(ctx, ingress, metav1.UpdateOptions{})
	return err
}

func (d *DefaultK8sClient) NamespaceExists(ctx context.Context, namespace string) bool {
	_, err := d.ClientSet.CoreV1().Namespaces().Get(ctx, namespace, metav1.GetOptions{})
	if err == nil {
		return true
	}

	return !k8serrors.IsNotFound(err)
}

func (d *DefaultK8sClient) NamespaceDelete(ctx context.Context, namespace string) error {
	return d.ClientSet.CoreV1().Namespaces().Delete(ctx, namespace, metav1.DeleteOptions{})
}

func (d *DefaultK8sClient) SecretCreateOrUpdate(ctx context.Context, namespace, name string, data map[string][]byte) error {
	secret := &coreV1.Secret{
		TypeMeta: metav1.TypeMeta{},
		ObjectMeta: metav1.ObjectMeta{
			Namespace: namespace,
			Name:      name,
		},
		Data: data,
	}
	_, err := d.ClientSet.CoreV1().Secrets(namespace).Get(ctx, name, metav1.GetOptions{})
	if err == nil {
		// update
		if _, err := d.ClientSet.CoreV1().Secrets(namespace).Update(ctx, secret, metav1.UpdateOptions{}); err != nil {
			return fmt.Errorf("could not update the secret %s: %w", name, err)
		}

		return nil
	}

	if k8serrors.IsNotFound(err) {
		if _, err := d.ClientSet.CoreV1().Secrets(namespace).Create(ctx, secret, metav1.CreateOptions{}); err != nil {
			return fmt.Errorf("could not create the secret %s: %w", name, err)
		}

		return nil
	}

	return fmt.Errorf("unexpected error while handling the secret %s: %w", name, err)
}

func (d *DefaultK8sClient) ServerVersionGet() (string, error) {
	ver, err := d.ClientSet.DiscoveryClient.ServerVersion()
	if err != nil {
		return "", err
	}

	return ver.String(), nil
}

func (d *DefaultK8sClient) ServiceGet(ctx context.Context, namespace string, name string) (*coreV1.Service, error) {
	return d.ClientSet.CoreV1().Services(namespace).Get(ctx, name, metav1.GetOptions{})
}

func (d *DefaultK8sClient) EventsWatch(ctx context.Context, namespace string) (watch.Interface, error) {
	return d.ClientSet.EventsV1().Events(namespace).Watch(ctx, metav1.ListOptions{})
}

func (d *DefaultK8sClient) LogsGet(ctx context.Context, namespace string, name string) (string, error) {
<<<<<<< HEAD
	req := d.ClientSet.CoreV1().Pods(namespace).GetLogs(name, &coreV1.PodLogOptions{Previous: true})
=======
	req := d.ClientSet.CoreV1().Pods(namespace).GetLogs(name, &coreV1.PodLogOptions{})
>>>>>>> 6cab238d
	reader, err := req.Stream(ctx)
	if err != nil {
		return "", fmt.Errorf("could not get logs for pod %s: %w", name, err)
	}
	defer reader.Close()
	buf := new(strings.Builder)
	if _, err := io.Copy(buf, reader); err != nil {
		return "", fmt.Errorf("could not copy logs from pod %s: %w", name, err)
	}
	return buf.String(), nil
}<|MERGE_RESOLUTION|>--- conflicted
+++ resolved
@@ -128,11 +128,7 @@
 }
 
 func (d *DefaultK8sClient) LogsGet(ctx context.Context, namespace string, name string) (string, error) {
-<<<<<<< HEAD
-	req := d.ClientSet.CoreV1().Pods(namespace).GetLogs(name, &coreV1.PodLogOptions{Previous: true})
-=======
 	req := d.ClientSet.CoreV1().Pods(namespace).GetLogs(name, &coreV1.PodLogOptions{})
->>>>>>> 6cab238d
 	reader, err := req.Stream(ctx)
 	if err != nil {
 		return "", fmt.Errorf("could not get logs for pod %s: %w", name, err)
