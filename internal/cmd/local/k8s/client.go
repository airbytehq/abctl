package k8s

import (
	"context"
	"encoding/json"
	"fmt"
	"io"
	"path"
	"strings"
	"time"

	appsv1 "k8s.io/api/apps/v1"
	corev1 "k8s.io/api/core/v1"
	networkingv1 "k8s.io/api/networking/v1"
	k8serrors "k8s.io/apimachinery/pkg/api/errors"
	"k8s.io/apimachinery/pkg/api/resource"
	metav1 "k8s.io/apimachinery/pkg/apis/meta/v1"
	"k8s.io/apimachinery/pkg/types"
	"k8s.io/apimachinery/pkg/util/wait"
	"k8s.io/apimachinery/pkg/watch"
	"k8s.io/client-go/kubernetes"
)

// DefaultPersistentVolumeSize is the size of the disks created by the persistent-volumes and requested by
// the persistent-volume-claims.
var DefaultPersistentVolumeSize = resource.MustParse("500Mi")

// Client primarily for testing purposes
type Client interface {
	// DeploymentList returns a list of all the services within the namespace
	DeploymentList(ctx context.Context, namespace string) (*appsv1.DeploymentList, error)
	// DeploymentRestart will force a restart of the deployment name in the provided namespace.
	// This is a blocking call, it should only return once the deployment has completed.
	DeploymentRestart(ctx context.Context, namespace, name string) error

	// IngressCreate creates an ingress in the given namespace
	IngressCreate(ctx context.Context, namespace string, ingress *networkingv1.Ingress) error
	// IngressExists returns true if the ingress exists in the namespace, false otherwise.
	IngressExists(ctx context.Context, namespace string, ingress string) bool
	// IngressUpdate updates an existing ingress in the given namespace
	IngressUpdate(ctx context.Context, namespace string, ingress *networkingv1.Ingress) error

	// NamespaceCreate creates a namespace
	NamespaceCreate(ctx context.Context, namespace string) error
	// NamespaceExists returns true if the namespace exists, false otherwise
	NamespaceExists(ctx context.Context, namespace string) bool
	// NamespaceDelete deletes the existing namespace
	NamespaceDelete(ctx context.Context, namespace string) error

	// PersistentVolumeCreate creates a persistent volume
	PersistentVolumeCreate(ctx context.Context, namespace, name string) error
	// PersistentVolumeExists returns true if the persistent volume exists, false otherwise
	PersistentVolumeExists(ctx context.Context, namespace, name string) bool
	// PersistentVolumeDelete deletes the existing persistent volume
	PersistentVolumeDelete(ctx context.Context, namespace, name string) error

	// PersistentVolumeClaimCreate creates a persistent volume claim
	PersistentVolumeClaimCreate(ctx context.Context, namespace, name, volumeName string) error
	// PersistentVolumeClaimExists returns true if the persistent volume claim exists, false otherwise
	PersistentVolumeClaimExists(ctx context.Context, namespace, name, volumeName string) bool
	// PersistentVolumeClaimDelete deletes the existing persistent volume claim
	PersistentVolumeClaimDelete(ctx context.Context, namespace, name, volumeName string) error

	// SecretCreateOrUpdate will update or create the secret name with the payload of data in the specified namespace
	SecretCreateOrUpdate(ctx context.Context, secret corev1.Secret) error
	// SecretGet returns the secrets for the namespace and name
	SecretGet(ctx context.Context, namespace, name string) (*corev1.Secret, error)

	// ServiceGet returns the service for the given namespace and name
	ServiceGet(ctx context.Context, namespace, name string) (*corev1.Service, error)

	// ServerVersionGet returns the kubernetes version.
	ServerVersionGet() (string, error)

	EventsWatch(ctx context.Context, namespace string) (watch.Interface, error)

	LogsGet(ctx context.Context, namespace string, name string) (string, error)
	StreamPodLogs(ctx context.Context, namespace string, podName string, since time.Time) (io.ReadCloser, error)
<<<<<<< HEAD
	ListPods(ctx context.Context, namespace string) (*corev1.PodList, error)
=======
>>>>>>> 3a76ec02
}

var _ Client = (*DefaultK8sClient)(nil)

// DefaultK8sClient converts the official kubernetes client to our more manageable (and testable) interface
type DefaultK8sClient struct {
	ClientSet kubernetes.Interface
}

func (d *DefaultK8sClient) DeploymentList(ctx context.Context, namespace string) (*appsv1.DeploymentList, error) {
	return d.ClientSet.AppsV1().Deployments(namespace).List(ctx, metav1.ListOptions{})
}

func (d *DefaultK8sClient) DeploymentRestart(ctx context.Context, namespace, name string) error {
	return d.deploymentRestart(ctx, namespace, name, time.Now(), 5*time.Minute)
}

// internal function so the restartedAt value can be specified for testing purposes
func (d *DefaultK8sClient) deploymentRestart(ctx context.Context, namespace, name string, restartedAt time.Time, timeout time.Duration) error {
	restartedAtName := "kubectl.kubernetes.io/restartedAt"
	restartedAtValue := restartedAt.Format(time.RFC3339)

	// similar to how kubectl rollout restart works, patch in a restartedAt annotation.
	rawPatch := map[string]any{
		"spec": map[string]any{
			"template": map[string]any{
				"metadata": map[string]any{
					"annotations": map[string]string{
						restartedAtName: restartedAtValue,
					},
				},
			},
		},
	}

	jsonData, err := json.Marshal(rawPatch)
	if err != nil {
		return fmt.Errorf("unable to marshal raw patch: %w", err)
	}

	deployment, err := d.ClientSet.AppsV1().Deployments(namespace).Patch(ctx, name, types.StrategicMergePatchType, jsonData, metav1.PatchOptions{})
	if err != nil {
		return fmt.Errorf("unable to patch deployment %s: %w", name, err)
	}

	label := metav1.FormatLabelSelector(deployment.Spec.Selector)

	deploymentPods := func(ctx context.Context) (bool, error) {
		pods, err := d.ClientSet.CoreV1().Pods(namespace).List(ctx, metav1.ListOptions{LabelSelector: label})
		if err != nil {
			return false, fmt.Errorf("unable to list pods for deployment %s: %w", name, err)
		}

		for _, pod := range pods.Items {
			// if any pods are not running or are missing the restartedAt annotation
			// then the restart isn't complete
			if pod.Status.Phase != corev1.PodRunning || pod.ObjectMeta.Annotations[restartedAtName] != restartedAtValue {
				return false, nil
			}

			// even though a pod is running, doesn't mean it is ready
			for _, condition := range pod.Status.Conditions {
				if condition.Type == corev1.PodReady && condition.Status != corev1.ConditionTrue {
					return false, nil
				}
			}
		}

		// if we're here, then all the pods are running with the correct restartedAt annotation,
		// and they're in a ready state
		return true, nil
	}

	// check every 5 seconds for up to timeout duration to see if the pods have been restarted successfully
	err = wait.PollUntilContextTimeout(ctx, 5*time.Second, timeout, true, deploymentPods)
	if err != nil {
		return fmt.Errorf("unable to restart deployment %s: %w", name, err)
	}

	return nil
}

func (d *DefaultK8sClient) IngressCreate(ctx context.Context, namespace string, ingress *networkingv1.Ingress) error {
	_, err := d.ClientSet.NetworkingV1().Ingresses(namespace).Create(ctx, ingress, metav1.CreateOptions{})
	return err
}

func (d *DefaultK8sClient) IngressExists(ctx context.Context, namespace string, ingress string) bool {
	_, err := d.ClientSet.NetworkingV1().Ingresses(namespace).Get(ctx, ingress, metav1.GetOptions{})
	if err == nil {
		return true
	}

	return !k8serrors.IsNotFound(err)
}

func (d *DefaultK8sClient) IngressUpdate(ctx context.Context, namespace string, ingress *networkingv1.Ingress) error {
	_, err := d.ClientSet.NetworkingV1().Ingresses(namespace).Update(ctx, ingress, metav1.UpdateOptions{})
	return err
}

func (d *DefaultK8sClient) NamespaceCreate(ctx context.Context, namespace string) error {
	_, err := d.ClientSet.CoreV1().Namespaces().Create(ctx, &corev1.Namespace{ObjectMeta: metav1.ObjectMeta{Name: namespace}}, metav1.CreateOptions{})
	return err
}

func (d *DefaultK8sClient) NamespaceExists(ctx context.Context, namespace string) bool {
	_, err := d.ClientSet.CoreV1().Namespaces().Get(ctx, namespace, metav1.GetOptions{})
	if err == nil {
		return true
	}

	return !k8serrors.IsNotFound(err)
}

func (d *DefaultK8sClient) NamespaceDelete(ctx context.Context, namespace string) error {
	return d.ClientSet.CoreV1().Namespaces().Delete(ctx, namespace, metav1.DeleteOptions{})
}

func (d *DefaultK8sClient) PersistentVolumeCreate(ctx context.Context, namespace, name string) error {
	hostPathType := corev1.HostPathDirectoryOrCreate

	pv := &corev1.PersistentVolume{
		ObjectMeta: metav1.ObjectMeta{Name: name, Namespace: namespace},
		Spec: corev1.PersistentVolumeSpec{
			Capacity: corev1.ResourceList{corev1.ResourceStorage: DefaultPersistentVolumeSize},
			PersistentVolumeSource: corev1.PersistentVolumeSource{
				HostPath: &corev1.HostPathVolumeSource{
					// TODO: is this a problem on windows?
					Path: path.Join("/var/local-path-provisioner", name),
					Type: &hostPathType,
				},
			},
			AccessModes: []corev1.PersistentVolumeAccessMode{
				corev1.ReadWriteOnce,
			},
			PersistentVolumeReclaimPolicy: "Retain",
			StorageClassName:              "standard",
		},
	}

	_, err := d.ClientSet.CoreV1().PersistentVolumes().Create(ctx, pv, metav1.CreateOptions{})
	return err
}

func (d *DefaultK8sClient) PersistentVolumeExists(ctx context.Context, _, name string) bool {
	_, err := d.ClientSet.CoreV1().PersistentVolumes().Get(ctx, name, metav1.GetOptions{})
	if err == nil {
		return true
	}
	return !k8serrors.IsNotFound(err)
}

func (d *DefaultK8sClient) PersistentVolumeDelete(ctx context.Context, _, name string) error {
	return d.ClientSet.CoreV1().PersistentVolumes().Delete(ctx, name, metav1.DeleteOptions{})
}

func (d *DefaultK8sClient) PersistentVolumeClaimCreate(ctx context.Context, namespace, name, volumeName string) error {
	storageClass := "standard"

	pvc := &corev1.PersistentVolumeClaim{
		ObjectMeta: metav1.ObjectMeta{Namespace: namespace, Name: name},
		Spec: corev1.PersistentVolumeClaimSpec{
			AccessModes:      []corev1.PersistentVolumeAccessMode{corev1.ReadWriteOnce},
			Resources:        corev1.VolumeResourceRequirements{Requests: corev1.ResourceList{corev1.ResourceStorage: DefaultPersistentVolumeSize}},
			VolumeName:       volumeName,
			StorageClassName: &storageClass,
		},
		Status: corev1.PersistentVolumeClaimStatus{},
	}

	_, err := d.ClientSet.CoreV1().PersistentVolumeClaims(namespace).Create(ctx, pvc, metav1.CreateOptions{})
	return err
}

func (d *DefaultK8sClient) PersistentVolumeClaimExists(ctx context.Context, namespace, name, _ string) bool {
	_, err := d.ClientSet.CoreV1().PersistentVolumeClaims(namespace).Get(ctx, name, metav1.GetOptions{})
	if err == nil {
		return true
	}

	return !k8serrors.IsNotFound(err)
}

func (d *DefaultK8sClient) PersistentVolumeClaimDelete(ctx context.Context, namespace, name, _ string) error {
	return d.ClientSet.CoreV1().PersistentVolumeClaims(namespace).Delete(ctx, name, metav1.DeleteOptions{})
}

func (d *DefaultK8sClient) SecretCreateOrUpdate(ctx context.Context, secret corev1.Secret) error {
	namespace := secret.ObjectMeta.Namespace
	name := secret.ObjectMeta.Name
	_, err := d.ClientSet.CoreV1().Secrets(namespace).Get(ctx, name, metav1.GetOptions{})
	if err == nil {
		// update
		if _, err := d.ClientSet.CoreV1().Secrets(namespace).Update(ctx, &secret, metav1.UpdateOptions{}); err != nil {
			return fmt.Errorf("unable to update the secret %s: %w", name, err)
		}

		return nil
	}

	if k8serrors.IsNotFound(err) {
		if _, err := d.ClientSet.CoreV1().Secrets(namespace).Create(ctx, &secret, metav1.CreateOptions{}); err != nil {
			return fmt.Errorf("unable to create the secret %s: %w", name, err)
		}

		return nil
	}

	return fmt.Errorf("unexpected error while handling the secret %s: %w", name, err)
}

func (d *DefaultK8sClient) SecretGet(ctx context.Context, namespace, name string) (*corev1.Secret, error) {
	secret, err := d.ClientSet.CoreV1().Secrets(namespace).Get(ctx, name, metav1.GetOptions{})
	if err != nil {
		return nil, fmt.Errorf("unable to get the secret %s: %w", name, err)
	}
	return secret, nil
}

func (d *DefaultK8sClient) ServerVersionGet() (string, error) {
	ver, err := d.ClientSet.Discovery().ServerVersion()
	if err != nil {
		return "", err
	}

	return ver.String(), nil
}

func (d *DefaultK8sClient) ServiceGet(ctx context.Context, namespace string, name string) (*corev1.Service, error) {
	return d.ClientSet.CoreV1().Services(namespace).Get(ctx, name, metav1.GetOptions{})
}

func (d *DefaultK8sClient) EventsWatch(ctx context.Context, namespace string) (watch.Interface, error) {
	return d.ClientSet.EventsV1().Events(namespace).Watch(ctx, metav1.ListOptions{})
}

func (d *DefaultK8sClient) LogsGet(ctx context.Context, namespace string, name string) (string, error) {
	req := d.ClientSet.CoreV1().Pods(namespace).GetLogs(name, &corev1.PodLogOptions{})
	reader, err := req.Stream(ctx)
	if err != nil {
		return "", fmt.Errorf("unable to get logs for pod %s: %w", name, err)
	}
	defer reader.Close()
	buf := new(strings.Builder)
	if _, err := io.Copy(buf, reader); err != nil {
		return "", fmt.Errorf("unable to copy logs from pod %s: %w", name, err)
	}
	return buf.String(), nil
}

func (d *DefaultK8sClient) StreamPodLogs(ctx context.Context, namespace string, podName string, since time.Time) (io.ReadCloser, error) {
	req := d.ClientSet.CoreV1().Pods(namespace).GetLogs(podName, &corev1.PodLogOptions{
		Follow: true,
		SinceTime: &metav1.Time{Time: since},
	})
	return req.Stream(ctx)
<<<<<<< HEAD
}

func (d *DefaultK8sClient) ListPods(ctx context.Context, namespace string) (*corev1.PodList, error) {
	return d.ClientSet.CoreV1().Pods(namespace).List(ctx, metav1.ListOptions{})
=======
>>>>>>> 3a76ec02
}<|MERGE_RESOLUTION|>--- conflicted
+++ resolved
@@ -76,10 +76,7 @@
 
 	LogsGet(ctx context.Context, namespace string, name string) (string, error)
 	StreamPodLogs(ctx context.Context, namespace string, podName string, since time.Time) (io.ReadCloser, error)
-<<<<<<< HEAD
 	ListPods(ctx context.Context, namespace string) (*corev1.PodList, error)
-=======
->>>>>>> 3a76ec02
 }
 
 var _ Client = (*DefaultK8sClient)(nil)
@@ -333,15 +330,12 @@
 
 func (d *DefaultK8sClient) StreamPodLogs(ctx context.Context, namespace string, podName string, since time.Time) (io.ReadCloser, error) {
 	req := d.ClientSet.CoreV1().Pods(namespace).GetLogs(podName, &corev1.PodLogOptions{
-		Follow: true,
+		Follow:    true,
 		SinceTime: &metav1.Time{Time: since},
 	})
 	return req.Stream(ctx)
-<<<<<<< HEAD
 }
 
 func (d *DefaultK8sClient) ListPods(ctx context.Context, namespace string) (*corev1.PodList, error) {
 	return d.ClientSet.CoreV1().Pods(namespace).List(ctx, metav1.ListOptions{})
-=======
->>>>>>> 3a76ec02
 }