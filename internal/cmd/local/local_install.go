package local

import (
	"context"
	"fmt"
	"strings"

	"github.com/airbytehq/abctl/internal/cmd/local/helm"
	"github.com/airbytehq/abctl/internal/cmd/local/k8s"
	"github.com/airbytehq/abctl/internal/cmd/local/local"
<<<<<<< HEAD
	"github.com/airbytehq/abctl/internal/maps"
=======
	"github.com/airbytehq/abctl/internal/common"

>>>>>>> 080307bf
	"github.com/airbytehq/abctl/internal/telemetry"
	"github.com/airbytehq/abctl/internal/trace"
	"github.com/pterm/pterm"
)

type InstallCmd struct {
	Chart           string   `help:"Path to chart." xor:"chartver"`
	ChartVersion    string   `help:"Version to install." xor:"chartver"`
	DockerEmail     string   `group:"docker" help:"Docker email." env:"ABCTL_LOCAL_INSTALL_DOCKER_EMAIL"`
	DockerPassword  string   `group:"docker" help:"Docker password." env:"ABCTL_LOCAL_INSTALL_DOCKER_PASSWORD"`
	DockerServer    string   `group:"docker" default:"https://index.docker.io/v1/" help:"Docker server." env:"ABCTL_LOCAL_INSTALL_DOCKER_SERVER"`
	DockerUsername  string   `group:"docker" help:"Docker username." env:"ABCTL_LOCAL_INSTALL_DOCKER_USERNAME"`
	Host            []string `help:"HTTP ingress host."`
	InsecureCookies bool     `help:"Allow cookies to be served over HTTP."`
	LowResourceMode bool     `help:"Run Airbyte in low resource mode."`
	Migrate         bool     `help:"Migrate data from a previous Docker Compose Airbyte installation."`
	NoBrowser       bool     `help:"Disable launching a browser post install."`
	Port            int      `default:"8000" help:"HTTP ingress port."`
	Secret          []string `type:"existingfile" help:"An Airbyte helm chart secret file."`
	Values          string   `type:"existingfile" help:"An Airbyte helm chart values file to configure helm."`
	Volume          []string `help:"Additional volume mounts. Must be in the format <HOST_PATH>:<GUEST_PATH>."`
}

func (i *InstallCmd) InstallOpts(user string) (*local.InstallOpts, error) {
	extraVolumeMounts, err := parseVolumeMounts(i.Volume)
	if err != nil {
		return nil, err
	}

	for _, host := range i.Host {
		if err := validateHostFlag(host); err != nil {
			return nil, err
		}
	}

	opts := &local.InstallOpts{
		HelmChartVersion:  i.ChartVersion,
		AirbyteChartLoc:   helm.LocateLatestAirbyteChart(i.ChartVersion, i.Chart),
		Secrets:           i.Secret,
		Migrate:           i.Migrate,
		Hosts:             i.Host,
		ExtraVolumeMounts: extraVolumeMounts,
		DockerServer:      i.DockerServer,
		DockerUser:        i.DockerUsername,
		DockerPass:        i.DockerPassword,
		DockerEmail:       i.DockerEmail,
		NoBrowser:         i.NoBrowser,
	}

	valuesOpts := helm.ValuesOpts{
		ValuesFile:      i.Values,
		InsecureCookies: i.InsecureCookies,
		LowResourceMode: i.LowResourceMode,
	}

	if opts.DockerAuth() {
		valuesOpts.ImagePullSecret = common.DockerAuthSecretName
	}

	// only override the empty telUser if the tel.User returns a non-nil (uuid.Nil) value.
	if user != "" {
		valuesOpts.TelemetryUser = user
	}

	valuesYAML, err := helm.BuildAirbyteValues(valuesOpts)
	if err != nil {
		return nil, err
	}
	opts.HelmValuesYaml = valuesYAML

	return opts, nil
}

func (i *InstallCmd) Run(ctx context.Context, provider k8s.Provider, telClient telemetry.Client) error {
	ctx, span := trace.NewSpan(ctx, "install")
	defer span.End()

	spinner := &pterm.DefaultSpinner
	spinner, _ = spinner.Start("Starting installation")
	spinner.UpdateText("Checking for Docker installation")

	_, err := dockerInstalled(ctx, telClient)
	if err != nil {
		pterm.Error.Println("Unable to determine if Docker is installed")
		return fmt.Errorf("unable to determine docker installation status: %w", err)
	}

	opts, err := i.InstallOpts(telClient.User())
	if err != nil {
		return err
	}

	return telClient.Wrap(ctx, telemetry.Install, func() error {
		spinner.UpdateText(fmt.Sprintf("Checking for existing Kubernetes cluster '%s'", provider.ClusterName))

		cluster, err := provider.Cluster(ctx)
		if err != nil {
			pterm.Error.Printfln("Unable to determine status of any existing '%s' cluster", provider.ClusterName)
			return err
		}

		if cluster.Exists(ctx) {
			// existing cluster, validate it
			pterm.Success.Printfln("Existing cluster '%s' found", provider.ClusterName)
			spinner.UpdateText(fmt.Sprintf("Validating existing cluster '%s'", provider.ClusterName))

			// only for kind do we need to check the existing port
			if provider.Name == k8s.Kind {
				providedPort := i.Port
				i.Port, err = getPort(ctx, provider.ClusterName)
				if err != nil {
					return err
				}
				if providedPort != i.Port {
					pterm.Warning.Printfln("The existing cluster was found to be using port %d, which differs from the provided port %d.\n"+
						"The existing port will be used, as changing ports currently requires the existing installation to be uninstalled first.", i.Port, providedPort)
				}
			}

			pterm.Success.Printfln("Cluster '%s' validation complete", provider.ClusterName)
		} else {
			// no existing cluster, need to create one
			pterm.Info.Println(fmt.Sprintf("No existing cluster found, cluster '%s' will be created", provider.ClusterName))

			spinner.UpdateText(fmt.Sprintf("Checking if port %d is available", i.Port))
			if err := portAvailable(ctx, i.Port); err != nil {
				return err
			}
			pterm.Success.Printfln("Port %d appears to be available", i.Port)
			spinner.UpdateText(fmt.Sprintf("Creating cluster '%s'", provider.ClusterName))

<<<<<<< HEAD
			if err := cluster.Create(ctx, i.Port, extraVolumeMounts); err != nil {
=======
			if err := cluster.Create(i.Port, opts.ExtraVolumeMounts); err != nil {
>>>>>>> 080307bf
				pterm.Error.Printfln("Cluster '%s' could not be created", provider.ClusterName)
				return err
			}
			pterm.Success.Printfln("Cluster '%s' created", provider.ClusterName)
		}

		lc, err := local.New(provider,
			local.WithPortHTTP(i.Port),
			local.WithTelemetryClient(telClient),
			local.WithSpinner(spinner),
			local.WithDockerClient(dockerClient),
		)
		if err != nil {
			pterm.Error.Printfln("Failed to initialize 'local' command")
			return fmt.Errorf("unable to initialize local command: %w", err)
		}

		if err := lc.Install(ctx, opts); err != nil {
			spinner.Fail("Unable to install Airbyte locally")
			return err
		}

		spinner.Success(
			"Airbyte installation complete.\n" +
				"  A password may be required to login. The password can by found by running\n" +
				"  the command " + pterm.LightBlue("abctl local credentials"),
		)
		return nil
	})
}

func parseVolumeMounts(specs []string) ([]k8s.ExtraVolumeMount, error) {
	if len(specs) == 0 {
		return nil, nil
	}

	mounts := make([]k8s.ExtraVolumeMount, len(specs))

	for i, spec := range specs {
		parts := strings.Split(spec, ":")
		if len(parts) != 2 {
			return nil, fmt.Errorf("volume %s is not a valid volume spec, must be <HOST_PATH>:<GUEST_PATH>", spec)
		}
		mounts[i] = k8s.ExtraVolumeMount{
			HostPath:      parts[0],
			ContainerPath: parts[1],
		}
	}

	return mounts, nil
}<|MERGE_RESOLUTION|>--- conflicted
+++ resolved
@@ -8,12 +8,7 @@
 	"github.com/airbytehq/abctl/internal/cmd/local/helm"
 	"github.com/airbytehq/abctl/internal/cmd/local/k8s"
 	"github.com/airbytehq/abctl/internal/cmd/local/local"
-<<<<<<< HEAD
-	"github.com/airbytehq/abctl/internal/maps"
-=======
 	"github.com/airbytehq/abctl/internal/common"
-
->>>>>>> 080307bf
 	"github.com/airbytehq/abctl/internal/telemetry"
 	"github.com/airbytehq/abctl/internal/trace"
 	"github.com/pterm/pterm"
@@ -145,11 +140,7 @@
 			pterm.Success.Printfln("Port %d appears to be available", i.Port)
 			spinner.UpdateText(fmt.Sprintf("Creating cluster '%s'", provider.ClusterName))
 
-<<<<<<< HEAD
-			if err := cluster.Create(ctx, i.Port, extraVolumeMounts); err != nil {
-=======
-			if err := cluster.Create(i.Port, opts.ExtraVolumeMounts); err != nil {
->>>>>>> 080307bf
+			if err := cluster.Create(ctx, i.Port, opts.ExtraVolumeMounts); err != nil {
 				pterm.Error.Printfln("Cluster '%s' could not be created", provider.ClusterName)
 				return err
 			}
