--- conflicted
+++ resolved
@@ -372,7 +372,24 @@
 	if err := c.Install(context.Background(), InstallOpts{HelmValues: helmValues}); err != nil {
 		t.Fatal(err)
 	}
-<<<<<<< HEAD
+}
+
+func TestCommand_Install_InvalidValuesFile(t *testing.T) {
+	c, err := New(
+		k8s.TestProvider,
+		WithPortHTTP(portTest),
+		WithHelmClient(&mockHelmClient{}),
+		WithK8sClient(&k8stest.MockClient{}),
+		WithTelemetryClient(&mockTelemetryClient{}),
+		WithHTTPClient(&mockHTTP{}),
+		WithBrowserLauncher(func(url string) error {
+			return nil
+		}),
+	)
+
+	if err != nil {
+		t.Fatal(err)
+	}
 
 	valuesFile := "testdata/dne.yml"
 
@@ -383,6 +400,5 @@
 	if !strings.Contains(err.Error(), fmt.Sprintf("unable to read values from yaml file '%s'", valuesFile)) {
 		t.Error("unexpected error:", err)
 	}
-=======
->>>>>>> f4db29a7
+
 }