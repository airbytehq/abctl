package local

import (
	"context"
	"errors"
	"fmt"
	"net/http"
	"os"
	"path"
	"path/filepath"
	"strconv"
	"strings"
	"sync"
	"time"

	"github.com/airbytehq/abctl/internal/cmd/local/k8s"
	"github.com/airbytehq/abctl/internal/cmd/local/localerr"
	"github.com/airbytehq/abctl/internal/telemetry"
	"github.com/cli/browser"
	"github.com/google/uuid"
	helmclient "github.com/mittwald/go-helm-client"
	"github.com/mittwald/go-helm-client/values"
	"github.com/pterm/pterm"
	"golang.org/x/crypto/bcrypt"
	"helm.sh/helm/v3/pkg/action"
	"helm.sh/helm/v3/pkg/chart"
	"helm.sh/helm/v3/pkg/release"
	"helm.sh/helm/v3/pkg/repo"
	"helm.sh/helm/v3/pkg/storage/driver"
	corev1 "k8s.io/api/core/v1"
	v1events "k8s.io/api/events/v1"
	k8serrors "k8s.io/apimachinery/pkg/api/errors"
	"k8s.io/apimachinery/pkg/api/resource"
	metav1 "k8s.io/apimachinery/pkg/apis/meta/v1"
	"k8s.io/client-go/kubernetes"
	"k8s.io/client-go/tools/clientcmd"
)

const (
	airbyteChartName    = "airbyte/airbyte"
	airbyteChartRelease = "airbyte-abctl"
	airbyteIngress      = "ingress-abctl"
	airbyteNamespace    = "airbyte-abctl"
	airbyteRepoName     = "airbyte"
	airbyteRepoURL      = "https://airbytehq.github.io/helm-charts"
	nginxChartName      = "nginx/ingress-nginx"
	nginxChartRelease   = "ingress-nginx"
	nginxNamespace      = "ingress-nginx"
	nginxRepoName       = "nginx"
	nginxRepoURL        = "https://kubernetes.github.io/ingress-nginx"
)

// Port is the default port that Airbyte will deploy to.
const Port = 8000

// HelmClient primarily for testing purposes
type HelmClient interface {
	AddOrUpdateChartRepo(entry repo.Entry) error
	GetChart(string, *action.ChartPathOptions) (*chart.Chart, string, error)
	GetRelease(name string) (*release.Release, error)
	InstallOrUpgradeChart(ctx context.Context, spec *helmclient.ChartSpec, opts *helmclient.GenericHelmOptions) (*release.Release, error)
	UninstallReleaseByName(string) error
}

type HTTPClient interface {
	Do(req *http.Request) (*http.Response, error)
}

// BrowserLauncher primarily for testing purposes.
type BrowserLauncher func(url string) error

// Command is the local command, responsible for installing, uninstalling, or other local actions.
type Command struct {
	provider         k8s.Provider
	cluster          k8s.Cluster
	http             HTTPClient
	helm             HelmClient
	k8s              k8s.Client
	portHTTP         int
	spinner          *pterm.SpinnerPrinter
	tel              telemetry.Client
	launcher         BrowserLauncher
	userHome         string
	helmChartVersion string
}

// Option for configuring the Command, primarily exists for testing
type Option func(*Command)

// WithTelemetryClient define the telemetry client for this command.
func WithTelemetryClient(client telemetry.Client) Option {
	return func(c *Command) {
		c.tel = client
	}
}

// WithHTTPClient define the http client for this command.
func WithHTTPClient(client HTTPClient) Option {
	return func(c *Command) {
		c.http = client
	}
}

// WithHelmClient define the helm client for this command.
func WithHelmClient(client HelmClient) Option {
	return func(c *Command) {
		c.helm = client
	}
}

// WithK8sClient define the k8s client for this command.
func WithK8sClient(client k8s.Client) Option {
	return func(c *Command) {
		c.k8s = client
	}
}

// WithBrowserLauncher define the browser launcher for this command.
func WithBrowserLauncher(launcher BrowserLauncher) Option {
	return func(c *Command) {
		c.launcher = launcher
	}
}

// WithUserHome define the user's home directory.
func WithUserHome(home string) Option {
	return func(c *Command) {
		c.userHome = home
	}
}

func WithSpinner(spinner *pterm.SpinnerPrinter) Option {
	return func(c *Command) {
		c.spinner = spinner
	}
}

func WithHelmChartVersion(version string) Option {
	return func(c *Command) {
		c.helmChartVersion = version
	}
}

func WithPortHTTP(port int) Option {
	return func(c *Command) {
		c.portHTTP = port
	}
}

// New creates a new Command
func New(provider k8s.Provider, opts ...Option) (*Command, error) {
	c := &Command{provider: provider}
	for _, opt := range opts {
		opt(c)
	}

	// determine userhome if not defined
	if c.userHome == "" {
		var err error
		if c.userHome, err = os.UserHomeDir(); err != nil {
			return nil, fmt.Errorf("could not determine user home directory: %w", err)
		}
	}

	// set http client, if not defined
	if c.http == nil {
		c.http = &http.Client{Timeout: 10 * time.Second}
	}

	if c.portHTTP == 0 {
		c.portHTTP = Port
	}

	// set k8s client, if not defined
	if c.k8s == nil {
		kubecfg := filepath.Join(c.userHome, provider.Kubeconfig)
		var err error
		if c.k8s, err = defaultK8s(kubecfg, provider.Context); err != nil {
			return nil, err
		}
	}

	// set the helm client, if not defined
	if c.helm == nil {
		kubecfg := filepath.Join(c.userHome, provider.Kubeconfig)
		var err error
		if c.helm, err = defaultHelm(kubecfg, provider.Context); err != nil {
			return nil, err
		}
	}

	// set telemetry client, if not defined
	if c.tel == nil {
		c.tel = telemetry.NoopClient{}
	}

	// set spinner, if not defined
	if c.spinner == nil {
		c.spinner, _ = pterm.DefaultSpinner.Start()
	}

	// set the browser launcher, if not defined
	if c.launcher == nil {
		c.launcher = browser.OpenURL
	}

	if c.helmChartVersion == "latest" {
		c.helmChartVersion = ""
	}

	// fetch k8s version information
	{
		k8sVersion, err := c.k8s.ServerVersionGet()
		if err != nil {
			return nil, fmt.Errorf("%w: could not fetch kubernetes server version: %w", localerr.ErrKubernetes, err)
		}
		c.tel.Attr("k8s_version", k8sVersion)
	}

	// set provider version
	c.tel.Attr("provider", provider.Name)

	return c, nil
}

func pv(namespace, name string) *corev1.PersistentVolume {
	size, _ := resource.ParseQuantity("500Mi")
	hostPathType := corev1.HostPathDirectoryOrCreate

	return &corev1.PersistentVolume{
		ObjectMeta: metav1.ObjectMeta{Name: name, Namespace: namespace},
		Spec: corev1.PersistentVolumeSpec{
			Capacity: corev1.ResourceList{corev1.ResourceStorage: size},
			PersistentVolumeSource: corev1.PersistentVolumeSource{
				HostPath: &corev1.HostPathVolumeSource{
					Path: path.Join("/var/local-path-provisioner", name),
					Type: &hostPathType,
				},
			},
			AccessModes: []corev1.PersistentVolumeAccessMode{
				corev1.ReadWriteOnce,
			},
			PersistentVolumeReclaimPolicy: "Retain",
			StorageClassName:              "standard",
		},
	}
}

func pvc(name string, volumeName string) *corev1.PersistentVolumeClaim {
	size, _ := resource.ParseQuantity("500Mi")
	storageClass := "standard"

	return &corev1.PersistentVolumeClaim{
		ObjectMeta: metav1.ObjectMeta{Name: name},
		Spec: corev1.PersistentVolumeClaimSpec{
			AccessModes:      []corev1.PersistentVolumeAccessMode{corev1.ReadWriteOnce},
			Resources:        corev1.VolumeResourceRequirements{Requests: corev1.ResourceList{corev1.ResourceStorage: size}},
			VolumeName:       volumeName,
			StorageClassName: &storageClass,
		},
		Status: corev1.PersistentVolumeClaimStatus{},
	}
}

// Install handles the installation of Airbyte
func (c *Command) Install(ctx context.Context, user, pass string) error {
	go c.watchEvents(ctx)

<<<<<<< HEAD
	if !c.k8s.NamespaceExists(ctx, airbyteNamespace) {
		c.spinner.UpdateText(fmt.Sprintf("Creating namespace '%s'", airbyteNamespace))
		if err := c.k8s.NamespaceCreate(ctx, airbyteNamespace); err != nil {
			pterm.Error.Printfln("Could not create namespace '%s'", airbyteNamespace)
			return fmt.Errorf("could not create airbyte namespace: %w", err)
		}
	} else {
		pterm.Info.Printfln("Namespace '%s' already exists", airbyteNamespace)
	}

	// Create minio PV and PVC
	if _, err := c.k8s.TestClientSet().CoreV1().PersistentVolumes().Create(ctx, pv(airbyteNamespace, "airbyte-minio-pv"), metav1.CreateOptions{}); err != nil {
		pterm.Error.Printfln("Failed to create airbyte persistent volume: %s", err.Error())
	}

	if _, err := c.k8s.TestClientSet().CoreV1().PersistentVolumeClaims(airbyteNamespace).Create(ctx, pvc("airbyte-minio-pv-claim-airbyte-minio-0", "airbyte-minio-pv"), metav1.CreateOptions{}); err != nil {
		pterm.Error.Printfln("Failed to create airbyte persistent volume claim: %s", err.Error())
	}

	// Create database PV and PVC
	if _, err := c.k8s.TestClientSet().CoreV1().PersistentVolumes().Create(ctx, pv(airbyteNamespace, "airbyte-volume-db"), metav1.CreateOptions{}); err != nil {
		pterm.Error.Printfln("Failed to create airbyte persistent volume: %s", err.Error())
	}

	if _, err := c.k8s.TestClientSet().CoreV1().PersistentVolumeClaims(airbyteNamespace).Create(ctx, pvc("airbyte-volume-db-airbyte-db-0", "airbyte-volume-db"), metav1.CreateOptions{}); err != nil {
		pterm.Error.Printfln("Failed to create airbyte persistent volume claim: %s", err.Error())
=======
	var telUser string
	// only override the empty telUser if the tel.User returns a non-nil (uuid.Nil) value.
	if c.tel.User() != uuid.Nil {
		telUser = c.tel.User().String()
>>>>>>> e83019cd
	}

	if err := c.handleChart(ctx, chartRequest{
		name:         "airbyte",
		repoName:     airbyteRepoName,
		repoURL:      airbyteRepoURL,
		chartName:    airbyteChartName,
		chartRelease: airbyteChartRelease,
		chartVersion: c.helmChartVersion,
		namespace:    airbyteNamespace,
		values:       []string{fmt.Sprintf("global.env_vars.AIRBYTE_INSTALLATION_ID=%s", telUser)},
	}); err != nil {
		return fmt.Errorf("could not install airbyte chart: %w", err)
	}

	if err := c.handleChart(ctx, chartRequest{
		name:         "nginx",
		repoName:     nginxRepoName,
		repoURL:      nginxRepoURL,
		chartName:    nginxChartName,
		chartRelease: nginxChartRelease,
		namespace:    nginxNamespace,
		values:       append(c.provider.HelmNginx, fmt.Sprintf("controller.service.ports.http=%d", c.portHTTP)),
	}); err != nil {
		// If we timed out, there is a good chance it's due to an unavailable port, check if this is the case.
		// As the kubernetes client doesn't return usable error types, have to check for a specific string value.
		if strings.Contains(err.Error(), "client rate limiter Wait returned an error") {
			pterm.Warning.Printfln("Encountered an error while installing the %s Helm Chart.\n"+
				"This could be an indication that port %d is not available.\n"+
				"If installation fails, please try again with a different port.", nginxChartName, c.portHTTP)

			srv, err := c.k8s.ServiceGet(ctx, nginxNamespace, "ingress-nginx-controller")
			// If there is an error, we can ignore it as we only are checking for a missing ingress entry,
			// and an error would indicate the inability to check for that entry.
			if err == nil {
				ingresses := srv.Status.LoadBalancer.Ingress
				if len(ingresses) == 0 {
					// if there are no ingresses, that is a possible indicator that the port is already in use.
					return fmt.Errorf("%w: could not install nginx chart", localerr.ErrIngress)
				}
			}
		}
		return fmt.Errorf("could not install nginx chart: %w", err)
	}

	c.spinner.UpdateText("Configuring Basic-Auth")
	// basic auth
	if err := c.handleBasicAuthSecret(ctx, user, pass); err != nil {
		return fmt.Errorf("could not create or update basic-auth secret: %w", err)
	}

	if err := c.handleIngress(ctx); err != nil {
		return err
	}

	c.spinner.UpdateText("Verifying ingress")
	if err := c.openBrowser(ctx, fmt.Sprintf("http://localhost:%d", c.portHTTP)); err != nil {
		return err
	}

	return nil
}

func (c *Command) handleIngress(ctx context.Context) error {
	c.spinner.UpdateText("Checking for existing Ingress")

	if c.k8s.IngressExists(ctx, airbyteNamespace, airbyteIngress) {
		pterm.Success.Println("Found existing Ingress")
		if err := c.k8s.IngressUpdate(ctx, airbyteNamespace, ingress()); err != nil {
			pterm.Error.Printfln("Unable to update existing Ingress")
			return fmt.Errorf("could not update existing ingress: %w", err)
		}
		pterm.Success.Println("Updated existing Ingress")
		return nil
	}

	pterm.Info.Println("No existing Ingress found, creating one")
	if err := c.k8s.IngressCreate(ctx, airbyteNamespace, ingress()); err != nil {
		pterm.Error.Println("Unable to create ingress")
		return fmt.Errorf("could not create ingress: %w", err)
	}
	pterm.Success.Println("Ingress created")
	return nil
}

func (c *Command) watchEvents(ctx context.Context) {
	watcher, err := c.k8s.EventsWatch(ctx, airbyteNamespace)
	if err != nil {
		pterm.Warning.Printfln("Unable to watch airbyte events\n  %s", err)
		return
	}
	defer watcher.Stop()

	for {
		select {
		case event, ok := <-watcher.ResultChan():
			if !ok {
				pterm.Debug.Println("Event watcher completed.")
				return
			}
			if convertedEvent, ok := event.Object.(*v1events.Event); ok {
				c.handleEvent(ctx, convertedEvent)
			} else {
				pterm.Debug.Printfln("Received unexpected event: %T", event.Object)
			}
		case <-ctx.Done():
			pterm.Debug.Printfln("Event watcher context completed:\n  %s", ctx.Err())
			return
		}
	}
}

// now is used to filter out kubernetes events that happened in the past.
// Kubernetes wants us to use the ResourceVersion on the event watch request itself, but that approach
// is more complicated as it requires determining which ResourceVersion to initially provide.
var now = func() *metav1.Time {
	t := metav1.Now()
	return &t
}()

// handleEvent converts a kubernetes event into a console log message
func (c *Command) handleEvent(ctx context.Context, e *v1events.Event) {
	// TODO: replace DeprecatedLastTimestamp,
	// this is supposed to be replaced with series.lastObservedTime, however that field is always nil...
	if e.DeprecatedLastTimestamp.Before(now) {
		return
	}

	switch {
	case strings.EqualFold(e.Type, "normal"):
		pterm.Debug.Println(e.Note)
	case strings.EqualFold(e.Type, "warning"):
		var logs = ""
		if strings.EqualFold(e.Reason, "backoff") {
			var err error
			logs, err = c.k8s.LogsGet(ctx, e.Regarding.Namespace, e.Regarding.Name)
			if err != nil {
				pterm.Debug.Printfln("Unable to retrieve logs for %s:%s\n  %s", e.Regarding.Namespace, e.Regarding.Name, err)
			}
		}

		// TODO: replace DeprecatedCount
		// Similar issue to DeprecatedLastTimestamp, the series attribute is always nil
		if logs != "" {
			pterm.Warning.Printfln(
				"Encountered an issue deploying Airbyte:\n  Pod: %s\n  Reason: %s\n  Message: %s\n  Count: %d\n  Logs: %s",
				e.Name, e.Reason, e.Note, e.DeprecatedCount, strings.TrimSpace(logs),
			)
		} else {
			pterm.Warning.Printfln(
				"Encountered an issue deploying Airbyte:\n  Pod: %s\n  Reason: %s\n  Message: %s\n  Count: %d",
				e.Name, e.Reason, e.Note, e.DeprecatedCount,
			)
		}

	default:
		pterm.Debug.Printfln("Received an unsupported event type: %s", e.Type)
	}
}

// handleBasicAuthSecret creates or updates the appropriate basic auth credentials for ingress.
func (c *Command) handleBasicAuthSecret(ctx context.Context, user, pass string) error {
	hashedPass, err := bcrypt.GenerateFromPassword([]byte(pass), bcrypt.DefaultCost)
	if err != nil {
		pterm.Error.Println("Basic Auth secret could not be hashed.\n" +
			"This may indicate an issue with the username or password provided.\n" +
			"Please provider different credentials and try again.")

		return fmt.Errorf("could not hash basic auth password: %w", err)
	}

	data := map[string][]byte{"auth": []byte(fmt.Sprintf("%s:%s", user, hashedPass))}
	if err := c.k8s.SecretCreateOrUpdate(ctx, airbyteNamespace, "basic-auth", data); err != nil {
		pterm.Error.Println("Could not create Basic-Auth secret")
	}
	pterm.Success.Println("Basic-Auth secret created")
	return nil
}

// Uninstall handles the uninstallation of Airbyte.
func (c *Command) Uninstall(ctx context.Context) error {
	{
		c.spinner.UpdateText(fmt.Sprintf("Verifying %s Helm Chart installation status", airbyteChartName))

		airbyteChartExists := true
		if _, err := c.helm.GetRelease(airbyteChartRelease); err != nil {
			if !errors.Is(err, driver.ErrReleaseNotFound) {
				pterm.Error.Printfln("Could not verify installation status of %s Helm Chart", airbyteChartName)
				return fmt.Errorf("could not fetch airbyte release: %w", err)
			}

			pterm.Success.Printfln("Helm Chart %s is not installed", airbyteChartName)
			airbyteChartExists = false
		} else {
			pterm.Success.Printfln("Verified Helm Chart %s is installed", airbyteChartName)
		}

		if airbyteChartExists {
			c.spinner.UpdateText(fmt.Sprintf("Uninstalling %s Helm Chart", airbyteChartName))
			if err := c.helm.UninstallReleaseByName(airbyteChartRelease); err != nil {
				pterm.Error.Printfln("Could not uninstall %s Helm Chart", airbyteChartName)
				return fmt.Errorf("could not uninstall airbyte chart: %w", err)
			}
			pterm.Success.Printfln("Uninstalled %s Helm Chart", airbyteChartName)
		}
	}

	{
		c.spinner.UpdateText(fmt.Sprintf("Verifying %s Helm Chart installation status", nginxChartName))

		nginxChartExists := true
		if _, err := c.helm.GetRelease(nginxChartRelease); err != nil {
			if !errors.Is(err, driver.ErrReleaseNotFound) {
				pterm.Error.Printfln("Could not verify installation status of %s Helm Chart", nginxChartName)
				return fmt.Errorf("could not fetch nginx release: %w", err)
			}

			pterm.Success.Printfln("Helm Chart %s is not installed", nginxChartName)
			nginxChartExists = false
		}

		if nginxChartExists {
			c.spinner.UpdateText(fmt.Sprintf("Uninstalling %s Helm Chart", nginxChartName))
			if err := c.helm.UninstallReleaseByName(nginxChartRelease); err != nil {
				pterm.Error.Printfln("Could not uninstall %s Helm Chart", nginxChartName)
				return fmt.Errorf("could not uninstall nginx chart: %w", err)
			}
		}
		pterm.Success.Printfln("Uninstalled %s Helm Chart", nginxChartName)
	}

	c.spinner.UpdateText(fmt.Sprintf("Deleting Kubernetes namespace '%s'", airbyteNamespace))

	if err := c.k8s.NamespaceDelete(ctx, airbyteNamespace); err != nil {
		if !k8serrors.IsNotFound(err) {
			pterm.Error.Printfln("Could not delete Kubernetes namespace '%s'", airbyteNamespace)
			return fmt.Errorf("could not delete namespace: %w", err)
		}
	}

	// there is no blocking delete namespace call, so poll until it's been deleted, or we've exhausted our time
	namespaceDeleted := false
	var wg sync.WaitGroup
	ticker := time.NewTicker(1 * time.Second) // how ofter to check
	timer := time.After(5 * time.Minute)      // how long to wait
	wg.Add(1)
	go func() {
		defer wg.Done()
		for {
			select {
			case <-ticker.C:
				if !c.k8s.NamespaceExists(ctx, airbyteNamespace) {
					namespaceDeleted = true
					return
				}
			case <-timer:
				ticker.Stop()
				return
			}
		}
	}()

	wg.Wait()

	if !namespaceDeleted {
		pterm.Error.Printfln("Could not delete Kubernetes namespace '%s'", airbyteNamespace)
		return errors.New("could not delete namespace")
	}

	pterm.Success.Printfln("Namespace '%s' deleted", airbyteNamespace)

	return nil
}

// chartRequest exists to make all the parameters to handleChart somewhat manageable
type chartRequest struct {
	name         string
	repoName     string
	repoURL      string
	chartName    string
	chartRelease string
	chartVersion string
	namespace    string
	values       []string
}

// handleChart will handle the installation of a chart
func (c *Command) handleChart(
	ctx context.Context,
	req chartRequest,
) error {
	c.spinner.UpdateText(fmt.Sprintf("Configuring %s Helm repository", req.name))

	if err := c.helm.AddOrUpdateChartRepo(repo.Entry{
		Name: req.repoName,
		URL:  req.repoURL,
	}); err != nil {
		pterm.Error.Printfln("Unable to configure %s Helm repository", req.repoName)
		return fmt.Errorf("could not add %s chart repo: %w", req.name, err)
	}

	c.spinner.UpdateText(fmt.Sprintf("Fetching %s Helm Chart", req.chartName))
	helmChart, _, err := c.helm.GetChart(req.chartName, &action.ChartPathOptions{Version: req.chartVersion})
	if err != nil {
		pterm.Error.Printfln("Unable to fetch %s Helm Chart", req.chartName)
		return fmt.Errorf("could not fetch chart %s: %w", req.chartName, err)
	}

	c.tel.Attr(fmt.Sprintf("helm_%s_chart_version", req.name), helmChart.Metadata.Version)

	c.spinner.UpdateText(fmt.Sprintf("Installing '%s' (version: %s) Helm Chart", req.chartName, helmChart.Metadata.Version))
	helmRelease, err := c.helm.InstallOrUpgradeChart(ctx, &helmclient.ChartSpec{
		ReleaseName:     req.chartRelease,
		ChartName:       req.chartName,
		CreateNamespace: true,
		Namespace:       req.namespace,
		Wait:            true,
		Timeout:         10 * time.Minute,
		ValuesOptions:   values.Options{Values: req.values},
		Version:         req.chartVersion,
	},
		&helmclient.GenericHelmOptions{},
	)
	if err != nil {
		pterm.Error.Printfln("Failed to install %s Helm Chart", req.chartName)
		return fmt.Errorf("could not install helm: %w", err)
	}

	c.tel.Attr(fmt.Sprintf("helm_%s_release_version", req.name), strconv.Itoa(helmRelease.Version))

	pterm.Success.Printfln(
		"Installed Helm Chart %s:\n  name: %s\n  namespace: %s\n  version: %s\n  release: %d",
		req.chartName, helmRelease.Name, helmRelease.Namespace, helmRelease.Chart.Metadata.Version, helmRelease.Version)
	return nil
}

// openBrowser will open the url in the user's browser but only if the url returns a 200 response code first
// TODO: clean up this method, make it testable
func (c *Command) openBrowser(ctx context.Context, url string) error {
	ctx, cancel := context.WithTimeout(ctx, 10*time.Second)
	defer cancel()

	alive := make(chan error)

	go func() {
		tick := time.Tick(1 * time.Second)
		for {
			select {
			case <-ctx.Done():
				alive <- fmt.Errorf("liveness check failed: %w", ctx.Err())
			case <-tick:
				req, err := http.NewRequestWithContext(ctx, http.MethodGet, url, nil)
				if err != nil {
					alive <- fmt.Errorf("could not create request: %w", err)
				}
				res, _ := c.http.Do(req)
				// if no auth, we should get a 200
				if res != nil && res.StatusCode == http.StatusOK {
					alive <- nil
				}
				// if basic auth, we should get a 401 with a specific header that contains abctl
				if res != nil && res.StatusCode == http.StatusUnauthorized && strings.Contains(res.Header.Get("WWW-Authenticate"), "abctl") {
					alive <- nil
				}
			}
		}
	}()

	select {
	case <-ctx.Done():
		pterm.Error.Println("Timed out waiting for ingress")
		return fmt.Errorf("browser liveness check failed: %w", ctx.Err())
	case err := <-alive:
		if err != nil {
			pterm.Error.Println("Ingress verification failed")
			return fmt.Errorf("browser failed liveness check: %w", err)
		}
	}
	// if we're here, then no errors occurred

	c.spinner.UpdateText(fmt.Sprintf("Attempting to launch web-browser for %s", url))

	if err := c.launcher(url); err != nil {
		pterm.Warning.Printfln("Failed to launch web-browser.\n"+
			"Please launch your web-browser to access %s", url)
		pterm.Debug.Printfln("failed to launch web-browser: %s", err.Error())
		// don't consider a failed web-browser to be a failed installation
	}

	pterm.Success.Println("Launched web-browser successfully")

	return nil
}

// defaultK8s returns the default k8s client
func defaultK8s(kubecfg, kubectx string) (k8s.Client, error) {
	k8sCfg, err := k8sClientConfig(kubecfg, kubectx)
	if err != nil {
		return nil, fmt.Errorf("%w: %w", localerr.ErrKubernetes, err)
	}

	restCfg, err := k8sCfg.ClientConfig()
	if err != nil {
		return nil, fmt.Errorf("%w: could not create rest config: %w", localerr.ErrKubernetes, err)
	}
	k8sClient, err := kubernetes.NewForConfig(restCfg)
	if err != nil {
		return nil, fmt.Errorf("%w: could not create clientset: %w", localerr.ErrKubernetes, err)
	}

	return &k8s.DefaultK8sClient{ClientSet: k8sClient}, nil
}

// defaultHelm returns the default helm client
func defaultHelm(kubecfg, kubectx string) (HelmClient, error) {
	k8sCfg, err := k8sClientConfig(kubecfg, kubectx)
	if err != nil {
		return nil, fmt.Errorf("%w: %w", localerr.ErrKubernetes, err)
	}

	restCfg, err := k8sCfg.ClientConfig()
	if err != nil {
		return nil, fmt.Errorf("%w: could not create rest config: %w", localerr.ErrKubernetes, err)
	}

	helm, err := helmclient.NewClientFromRestConf(&helmclient.RestConfClientOptions{
		Options:    &helmclient.Options{Namespace: airbyteNamespace, Output: &noopWriter{}, DebugLog: func(format string, v ...interface{}) {}},
		RestConfig: restCfg,
	})
	if err != nil {
		return nil, fmt.Errorf("could not create helm client: %w", err)
	}

	return helm, nil
}

// k8sClientConfig returns a k8s client config using the ~/.kubc/config file and the k8sContext context.
func k8sClientConfig(kubecfg, kubectx string) (clientcmd.ClientConfig, error) {
	return clientcmd.NewNonInteractiveDeferredLoadingClientConfig(
		&clientcmd.ClientConfigLoadingRules{ExplicitPath: kubecfg},
		&clientcmd.ConfigOverrides{CurrentContext: kubectx},
	), nil
}

// noopWriter is used by the helm client to suppress its verbose output
type noopWriter struct {
}

func (w *noopWriter) Write(p []byte) (int, error) {
	return len(p), nil
}<|MERGE_RESOLUTION|>--- conflicted
+++ resolved
@@ -266,7 +266,6 @@
 func (c *Command) Install(ctx context.Context, user, pass string) error {
 	go c.watchEvents(ctx)
 
-<<<<<<< HEAD
 	if !c.k8s.NamespaceExists(ctx, airbyteNamespace) {
 		c.spinner.UpdateText(fmt.Sprintf("Creating namespace '%s'", airbyteNamespace))
 		if err := c.k8s.NamespaceCreate(ctx, airbyteNamespace); err != nil {
@@ -293,12 +292,12 @@
 
 	if _, err := c.k8s.TestClientSet().CoreV1().PersistentVolumeClaims(airbyteNamespace).Create(ctx, pvc("airbyte-volume-db-airbyte-db-0", "airbyte-volume-db"), metav1.CreateOptions{}); err != nil {
 		pterm.Error.Printfln("Failed to create airbyte persistent volume claim: %s", err.Error())
-=======
+	}
+
 	var telUser string
 	// only override the empty telUser if the tel.User returns a non-nil (uuid.Nil) value.
 	if c.tel.User() != uuid.Nil {
 		telUser = c.tel.User().String()
->>>>>>> e83019cd
 	}
 
 	if err := c.handleChart(ctx, chartRequest{
