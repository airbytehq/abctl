package local

import (
	"context"
	"errors"
	"fmt"
	"github.com/airbytehq/abctl/internal/cmd/local/docker"
	"net/http"
	"os"
	"path"
	"path/filepath"
	"strconv"
	"strings"
	"sync"
	"time"

	"github.com/airbytehq/abctl/internal/cmd/local/k8s"
	"github.com/airbytehq/abctl/internal/cmd/local/localerr"
	"github.com/airbytehq/abctl/internal/telemetry"
	"github.com/cli/browser"
	"github.com/google/uuid"
	helmclient "github.com/mittwald/go-helm-client"
	"github.com/mittwald/go-helm-client/values"
	"github.com/pterm/pterm"
	"golang.org/x/crypto/bcrypt"
	"helm.sh/helm/v3/pkg/action"
	"helm.sh/helm/v3/pkg/chart"
	"helm.sh/helm/v3/pkg/release"
	"helm.sh/helm/v3/pkg/repo"
	"helm.sh/helm/v3/pkg/storage/driver"
	corev1 "k8s.io/api/core/v1"
	v1events "k8s.io/api/events/v1"
	k8serrors "k8s.io/apimachinery/pkg/api/errors"
	"k8s.io/apimachinery/pkg/api/resource"
	metav1 "k8s.io/apimachinery/pkg/apis/meta/v1"
	"k8s.io/client-go/kubernetes"
	"k8s.io/client-go/tools/clientcmd"
)

const (
	airbyteChartName    = "airbyte/airbyte"
	airbyteChartRelease = "airbyte-abctl"
	airbyteIngress      = "ingress-abctl"
	airbyteNamespace    = "airbyte-abctl"
	airbyteRepoName     = "airbyte"
	airbyteRepoURL      = "https://airbytehq.github.io/helm-charts"
	nginxChartName      = "nginx/ingress-nginx"
	nginxChartRelease   = "ingress-nginx"
	nginxNamespace      = "ingress-nginx"
	nginxRepoName       = "nginx"
	nginxRepoURL        = "https://kubernetes.github.io/ingress-nginx"
)

// Port is the default port that Airbyte will deploy to.
const Port = 8000

// HelmClient primarily for testing purposes
type HelmClient interface {
	AddOrUpdateChartRepo(entry repo.Entry) error
	GetChart(string, *action.ChartPathOptions) (*chart.Chart, string, error)
	GetRelease(name string) (*release.Release, error)
	InstallOrUpgradeChart(ctx context.Context, spec *helmclient.ChartSpec, opts *helmclient.GenericHelmOptions) (*release.Release, error)
	UninstallReleaseByName(string) error
}

type HTTPClient interface {
	Do(req *http.Request) (*http.Response, error)
}

// BrowserLauncher primarily for testing purposes.
type BrowserLauncher func(url string) error

// Command is the local command, responsible for installing, uninstalling, or other local actions.
type Command struct {
	provider k8s.Provider
	cluster  k8s.Cluster
	http     HTTPClient
	helm     HelmClient
	k8s      k8s.Client
	portHTTP int
	spinner  *pterm.SpinnerPrinter
	tel      telemetry.Client
	launcher BrowserLauncher
	userHome string
}

// Option for configuring the Command, primarily exists for testing
type Option func(*Command)

// WithTelemetryClient define the telemetry client for this command.
func WithTelemetryClient(client telemetry.Client) Option {
	return func(c *Command) {
		c.tel = client
	}
}

// WithHTTPClient define the http client for this command.
func WithHTTPClient(client HTTPClient) Option {
	return func(c *Command) {
		c.http = client
	}
}

// WithHelmClient define the helm client for this command.
func WithHelmClient(client HelmClient) Option {
	return func(c *Command) {
		c.helm = client
	}
}

// WithK8sClient define the k8s client for this command.
func WithK8sClient(client k8s.Client) Option {
	return func(c *Command) {
		c.k8s = client
	}
}

// WithBrowserLauncher define the browser launcher for this command.
func WithBrowserLauncher(launcher BrowserLauncher) Option {
	return func(c *Command) {
		c.launcher = launcher
	}
}

// WithUserHome define the user's home directory.
func WithUserHome(home string) Option {
	return func(c *Command) {
		c.userHome = home
	}
}

func WithSpinner(spinner *pterm.SpinnerPrinter) Option {
	return func(c *Command) {
		c.spinner = spinner
	}
}

func WithPortHTTP(port int) Option {
	return func(c *Command) {
		c.portHTTP = port
	}
}

// New creates a new Command
func New(provider k8s.Provider, opts ...Option) (*Command, error) {
	c := &Command{provider: provider}
	for _, opt := range opts {
		opt(c)
	}

	// determine userhome if not defined
	if c.userHome == "" {
		var err error
		if c.userHome, err = os.UserHomeDir(); err != nil {
			return nil, fmt.Errorf("could not determine user home directory: %w", err)
		}
	}

	// set http client, if not defined
	if c.http == nil {
		c.http = &http.Client{Timeout: 10 * time.Second}
	}

	if c.portHTTP == 0 {
		c.portHTTP = Port
	}

	// set k8s client, if not defined
	if c.k8s == nil {
		kubecfg := filepath.Join(c.userHome, provider.Kubeconfig)
		var err error
		if c.k8s, err = defaultK8s(kubecfg, provider.Context); err != nil {
			return nil, err
		}
	}

	// set the helm client, if not defined
	if c.helm == nil {
		kubecfg := filepath.Join(c.userHome, provider.Kubeconfig)
		var err error
		if c.helm, err = defaultHelm(kubecfg, provider.Context); err != nil {
			return nil, err
		}
	}

	// set telemetry client, if not defined
	if c.tel == nil {
		c.tel = telemetry.NoopClient{}
	}

	// set spinner, if not defined
	if c.spinner == nil {
		c.spinner, _ = pterm.DefaultSpinner.Start()
	}

	// set the browser launcher, if not defined
	if c.launcher == nil {
		c.launcher = browser.OpenURL
	}

	// fetch k8s version information
	{
		k8sVersion, err := c.k8s.ServerVersionGet()
		if err != nil {
			return nil, fmt.Errorf("%w: could not fetch kubernetes server version: %w", localerr.ErrKubernetes, err)
		}
		c.tel.Attr("k8s_version", k8sVersion)
	}

	// set provider version
	c.tel.Attr("provider", provider.Name)

	return c, nil
}

func pv(namespace, name string) *corev1.PersistentVolume {
	size, _ := resource.ParseQuantity("500Mi")
	hostPathType := corev1.HostPathDirectoryOrCreate

	return &corev1.PersistentVolume{
		ObjectMeta: metav1.ObjectMeta{Name: name, Namespace: namespace},
		Spec: corev1.PersistentVolumeSpec{
			Capacity: corev1.ResourceList{corev1.ResourceStorage: size},
			PersistentVolumeSource: corev1.PersistentVolumeSource{
				HostPath: &corev1.HostPathVolumeSource{
					Path: path.Join("/var/local-path-provisioner", name),
					Type: &hostPathType,
				},
			},
			AccessModes: []corev1.PersistentVolumeAccessMode{
				corev1.ReadWriteOnce,
			},
			PersistentVolumeReclaimPolicy: "Retain",
			StorageClassName:              "standard",
		},
	}
}

func pvc(name string, volumeName string) *corev1.PersistentVolumeClaim {
	size, _ := resource.ParseQuantity("500Mi")
	storageClass := "standard"

	return &corev1.PersistentVolumeClaim{
		ObjectMeta: metav1.ObjectMeta{Name: name},
		Spec: corev1.PersistentVolumeClaimSpec{
			AccessModes:      []corev1.PersistentVolumeAccessMode{corev1.ReadWriteOnce},
			Resources:        corev1.VolumeResourceRequirements{Requests: corev1.ResourceList{corev1.ResourceStorage: size}},
			VolumeName:       volumeName,
			StorageClassName: &storageClass,
		},
		Status: corev1.PersistentVolumeClaimStatus{},
	}
}

func (c *Command) migrate(ctx context.Context, dock *docker.Docker) error {
	const (
		volData = "airbyte_data"
		volDB   = "airbyte_db"
	)

	if mnt := dock.VolumeExists(ctx, volData); mnt != "" {
		c.spinner.UpdateText("Migrating data")
	}

	if mnt := dock.VolumeExists(ctx, volDB); mnt != "" {
		c.spinner.UpdateText("Migrating db")
	}

	return nil
}

type InstallOptions struct {
	User             string
	Pass             string
	HelmChartVersion string
	Migrate          bool
	Dock             *docker.Docker
}

// Install handles the installation of Airbyte
<<<<<<< HEAD
func (c *Command) Install(ctx context.Context, opts InstallOptions) error {
=======
func (c *Command) Install(ctx context.Context, user, pass, valuesFile string) error {
	var values string
	if valuesFile != "" {
		raw, err := os.ReadFile(valuesFile)
		if err != nil {
			return fmt.Errorf("could not read values file '%s': %w", valuesFile, err)
		}
		values = string(raw)
	}

>>>>>>> 4b314ae2
	go c.watchEvents(ctx)

	if !c.k8s.NamespaceExists(ctx, airbyteNamespace) {
		c.spinner.UpdateText(fmt.Sprintf("Creating namespace '%s'", airbyteNamespace))
		if err := c.k8s.NamespaceCreate(ctx, airbyteNamespace); err != nil {
			pterm.Error.Printfln("Could not create namespace '%s'", airbyteNamespace)
			return fmt.Errorf("could not create airbyte namespace: %w", err)
		}
	} else {
		pterm.Info.Printfln("Namespace '%s' already exists", airbyteNamespace)
	}

	// create the persistent volumes
	if _, err := c.k8s.TestClientSet().CoreV1().PersistentVolumes().Create(ctx, pv(airbyteNamespace, "airbyte-minio-pv"), metav1.CreateOptions{}); err != nil {
		pterm.Error.Printfln("Failed to create persistent volume: %s", err.Error())
	}
	if _, err := c.k8s.TestClientSet().CoreV1().PersistentVolumes().Create(ctx, pv(airbyteNamespace, "airbyte-volume-db"), metav1.CreateOptions{}); err != nil {
		pterm.Error.Printfln("Failed to create persistent volume: %s", err.Error())
	}

	if opts.Migrate {
		c.spinner.UpdateText("Migrating airbyte data")
		if err := c.migrate(ctx, opts.Dock); err != nil {
			pterm.Error.Println("Failed to migrate data from previous Airbyte installation")
			return fmt.Errorf("could not migrate data from previous airbyte installation: %w", err)
		}

		if true {
			return errors.New("blocked")
		}
	}

	// create the persistent volume claims
	if _, err := c.k8s.TestClientSet().CoreV1().PersistentVolumeClaims(airbyteNamespace).Create(ctx, pvc("airbyte-minio-pv-claim-airbyte-minio-0", "airbyte-minio-pv"), metav1.CreateOptions{}); err != nil {
		pterm.Error.Printfln("Failed to create persistent volume claim: %s", err.Error())
	}
	if _, err := c.k8s.TestClientSet().CoreV1().PersistentVolumeClaims(airbyteNamespace).Create(ctx, pvc("airbyte-volume-db-airbyte-db-0", "airbyte-volume-db"), metav1.CreateOptions{}); err != nil {
		pterm.Error.Printfln("Failed to create persistent volume claim: %s", err.Error())
	}

	var telUser string
	// only override the empty telUser if the tel.User returns a non-nil (uuid.Nil) value.
	if c.tel.User() != uuid.Nil {
		telUser = c.tel.User().String()
	}

	if err := c.handleChart(ctx, chartRequest{
		name:         "airbyte",
		repoName:     airbyteRepoName,
		repoURL:      airbyteRepoURL,
		chartName:    airbyteChartName,
		chartRelease: airbyteChartRelease,
		chartVersion: opts.HelmChartVersion,
		namespace:    airbyteNamespace,
<<<<<<< HEAD
		values: []string{
			fmt.Sprintf("global.env_vars.AIRBYTE_INSTALLATION_ID=%s", telUser),
			//"postgresql.postgresqlUsername=docker",
			//"postgresql.postgresqlPassword=docker",
			//"postgresql.postgresqlDatabase=airbyte",
		},
=======
		values:       []string{fmt.Sprintf("global.env_vars.AIRBYTE_INSTALLATION_ID=%s", telUser)},
		valuesYAML:   values,
>>>>>>> 4b314ae2
	}); err != nil {
		return fmt.Errorf("could not install airbyte chart: %w", err)
	}

	if err := c.handleChart(ctx, chartRequest{
		name:         "nginx",
		repoName:     nginxRepoName,
		repoURL:      nginxRepoURL,
		chartName:    nginxChartName,
		chartRelease: nginxChartRelease,
		namespace:    nginxNamespace,
		values:       append(c.provider.HelmNginx, fmt.Sprintf("controller.service.ports.http=%d", c.portHTTP)),
	}); err != nil {
		// If we timed out, there is a good chance it's due to an unavailable port, check if this is the case.
		// As the kubernetes client doesn't return usable error types, have to check for a specific string value.
		if strings.Contains(err.Error(), "client rate limiter Wait returned an error") {
			pterm.Warning.Printfln("Encountered an error while installing the %s Helm Chart.\n"+
				"This could be an indication that port %d is not available.\n"+
				"If installation fails, please try again with a different port.", nginxChartName, c.portHTTP)

			srv, err := c.k8s.ServiceGet(ctx, nginxNamespace, "ingress-nginx-controller")
			// If there is an error, we can ignore it as we only are checking for a missing ingress entry,
			// and an error would indicate the inability to check for that entry.
			if err == nil {
				ingresses := srv.Status.LoadBalancer.Ingress
				if len(ingresses) == 0 {
					// if there are no ingresses, that is a possible indicator that the port is already in use.
					return fmt.Errorf("%w: could not install nginx chart", localerr.ErrIngress)
				}
			}
		}
		return fmt.Errorf("could not install nginx chart: %w", err)
	}

	c.spinner.UpdateText("Configuring Basic-Auth")
	// basic auth
	if err := c.handleBasicAuthSecret(ctx, opts.User, opts.Pass); err != nil {
		return fmt.Errorf("could not create or update basic-auth secret: %w", err)
	}

	if err := c.handleIngress(ctx); err != nil {
		return err
	}

	c.spinner.UpdateText("Verifying ingress")
	if err := c.openBrowser(ctx, fmt.Sprintf("http://localhost:%d", c.portHTTP)); err != nil {
		return err
	}

	return nil
}

func (c *Command) handleIngress(ctx context.Context) error {
	c.spinner.UpdateText("Checking for existing Ingress")

	if c.k8s.IngressExists(ctx, airbyteNamespace, airbyteIngress) {
		pterm.Success.Println("Found existing Ingress")
		if err := c.k8s.IngressUpdate(ctx, airbyteNamespace, ingress()); err != nil {
			pterm.Error.Printfln("Unable to update existing Ingress")
			return fmt.Errorf("could not update existing ingress: %w", err)
		}
		pterm.Success.Println("Updated existing Ingress")
		return nil
	}

	pterm.Info.Println("No existing Ingress found, creating one")
	if err := c.k8s.IngressCreate(ctx, airbyteNamespace, ingress()); err != nil {
		pterm.Error.Println("Unable to create ingress")
		return fmt.Errorf("could not create ingress: %w", err)
	}
	pterm.Success.Println("Ingress created")
	return nil
}

func (c *Command) watchEvents(ctx context.Context) {
	watcher, err := c.k8s.EventsWatch(ctx, airbyteNamespace)
	if err != nil {
		pterm.Warning.Printfln("Unable to watch airbyte events\n  %s", err)
		return
	}
	defer watcher.Stop()

	for {
		select {
		case event, ok := <-watcher.ResultChan():
			if !ok {
				pterm.Debug.Println("Event watcher completed.")
				return
			}
			if convertedEvent, ok := event.Object.(*v1events.Event); ok {
				c.handleEvent(ctx, convertedEvent)
			} else {
				pterm.Debug.Printfln("Received unexpected event: %T", event.Object)
			}
		case <-ctx.Done():
			pterm.Debug.Printfln("Event watcher context completed:\n  %s", ctx.Err())
			return
		}
	}
}

// now is used to filter out kubernetes events that happened in the past.
// Kubernetes wants us to use the ResourceVersion on the event watch request itself, but that approach
// is more complicated as it requires determining which ResourceVersion to initially provide.
var now = func() *metav1.Time {
	t := metav1.Now()
	return &t
}()

// handleEvent converts a kubernetes event into a console log message
func (c *Command) handleEvent(ctx context.Context, e *v1events.Event) {
	// TODO: replace DeprecatedLastTimestamp,
	// this is supposed to be replaced with series.lastObservedTime, however that field is always nil...
	if e.DeprecatedLastTimestamp.Before(now) {
		return
	}

	switch {
	case strings.EqualFold(e.Type, "normal"):
		pterm.Debug.Println(e.Note)
	case strings.EqualFold(e.Type, "warning"):
		var logs = ""
		if strings.EqualFold(e.Reason, "backoff") {
			var err error
			logs, err = c.k8s.LogsGet(ctx, e.Regarding.Namespace, e.Regarding.Name)
			if err != nil {
				pterm.Debug.Printfln("Unable to retrieve logs for %s:%s\n  %s", e.Regarding.Namespace, e.Regarding.Name, err)
			}
		}

		// TODO: replace DeprecatedCount
		// Similar issue to DeprecatedLastTimestamp, the series attribute is always nil
		if logs != "" {
			pterm.Warning.Printfln(
				"Encountered an issue deploying Airbyte:\n  Pod: %s\n  Reason: %s\n  Message: %s\n  Count: %d\n  Logs: %s",
				e.Name, e.Reason, e.Note, e.DeprecatedCount, strings.TrimSpace(logs),
			)
		} else {
			pterm.Warning.Printfln(
				"Encountered an issue deploying Airbyte:\n  Pod: %s\n  Reason: %s\n  Message: %s\n  Count: %d",
				e.Name, e.Reason, e.Note, e.DeprecatedCount,
			)
		}

	default:
		pterm.Debug.Printfln("Received an unsupported event type: %s", e.Type)
	}
}

// handleBasicAuthSecret creates or updates the appropriate basic auth credentials for ingress.
func (c *Command) handleBasicAuthSecret(ctx context.Context, user, pass string) error {
	hashedPass, err := bcrypt.GenerateFromPassword([]byte(pass), bcrypt.DefaultCost)
	if err != nil {
		pterm.Error.Println("Basic Auth secret could not be hashed.\n" +
			"This may indicate an issue with the username or password provided.\n" +
			"Please provider different credentials and try again.")

		return fmt.Errorf("could not hash basic auth password: %w", err)
	}

	data := map[string][]byte{"auth": []byte(fmt.Sprintf("%s:%s", user, hashedPass))}
	if err := c.k8s.SecretCreateOrUpdate(ctx, airbyteNamespace, "basic-auth", data); err != nil {
		pterm.Error.Println("Could not create Basic-Auth secret")
	}
	pterm.Success.Println("Basic-Auth secret created")
	return nil
}

// Uninstall handles the uninstallation of Airbyte.
func (c *Command) Uninstall(ctx context.Context, persist bool) error {
	// if not removing persisted data, then this is a no-op
	if !persist {
		return nil
	}

	{
		c.spinner.UpdateText(fmt.Sprintf("Verifying %s Helm Chart installation status", airbyteChartName))

		airbyteChartExists := true
		if _, err := c.helm.GetRelease(airbyteChartRelease); err != nil {
			if !errors.Is(err, driver.ErrReleaseNotFound) {
				pterm.Error.Printfln("Could not verify installation status of %s Helm Chart", airbyteChartName)
				return fmt.Errorf("could not fetch airbyte release: %w", err)
			}

			pterm.Success.Printfln("Helm Chart %s is not installed", airbyteChartName)
			airbyteChartExists = false
		} else {
			pterm.Success.Printfln("Verified Helm Chart %s is installed", airbyteChartName)
		}

		if airbyteChartExists {
			c.spinner.UpdateText(fmt.Sprintf("Uninstalling %s Helm Chart", airbyteChartName))
			if err := c.helm.UninstallReleaseByName(airbyteChartRelease); err != nil {
				pterm.Error.Printfln("Could not uninstall %s Helm Chart", airbyteChartName)
				return fmt.Errorf("could not uninstall airbyte chart: %w", err)
			}
			pterm.Success.Printfln("Uninstalled %s Helm Chart", airbyteChartName)
		}
	}

	{
		c.spinner.UpdateText(fmt.Sprintf("Verifying %s Helm Chart installation status", nginxChartName))

		nginxChartExists := true
		if _, err := c.helm.GetRelease(nginxChartRelease); err != nil {
			if !errors.Is(err, driver.ErrReleaseNotFound) {
				pterm.Error.Printfln("Could not verify installation status of %s Helm Chart", nginxChartName)
				return fmt.Errorf("could not fetch nginx release: %w", err)
			}

			pterm.Success.Printfln("Helm Chart %s is not installed", nginxChartName)
			nginxChartExists = false
		}

		if nginxChartExists {
			c.spinner.UpdateText(fmt.Sprintf("Uninstalling %s Helm Chart", nginxChartName))
			if err := c.helm.UninstallReleaseByName(nginxChartRelease); err != nil {
				pterm.Error.Printfln("Could not uninstall %s Helm Chart", nginxChartName)
				return fmt.Errorf("could not uninstall nginx chart: %w", err)
			}
		}
		pterm.Success.Printfln("Uninstalled %s Helm Chart", nginxChartName)
	}

	c.spinner.UpdateText(fmt.Sprintf("Deleting Kubernetes namespace '%s'", airbyteNamespace))

	if err := c.k8s.NamespaceDelete(ctx, airbyteNamespace); err != nil {
		if !k8serrors.IsNotFound(err) {
			pterm.Error.Printfln("Could not delete Kubernetes namespace '%s'", airbyteNamespace)
			return fmt.Errorf("could not delete namespace: %w", err)
		}
	}

	// there is no blocking delete namespace call, so poll until it's been deleted, or we've exhausted our time
	namespaceDeleted := false
	var wg sync.WaitGroup
	ticker := time.NewTicker(1 * time.Second) // how ofter to check
	timer := time.After(5 * time.Minute)      // how long to wait
	wg.Add(1)
	go func() {
		defer wg.Done()
		for {
			select {
			case <-ticker.C:
				if !c.k8s.NamespaceExists(ctx, airbyteNamespace) {
					namespaceDeleted = true
					return
				}
			case <-timer:
				ticker.Stop()
				return
			}
		}
	}()

	wg.Wait()

	if !namespaceDeleted {
		pterm.Error.Printfln("Could not delete Kubernetes namespace '%s'", airbyteNamespace)
		return errors.New("could not delete namespace")
	}

	pterm.Success.Printfln("Namespace '%s' deleted", airbyteNamespace)

	return nil
}

// Status handles the status of local Airbyte.
func (c *Command) Status(_ context.Context) error {
	charts := []string{airbyteChartRelease, nginxChartRelease}
	for _, name := range charts {
		c.spinner.UpdateText(fmt.Sprintf("Verifying %s Helm Chart installation status", name))

		rel, err := c.helm.GetRelease(name)
		if err != nil {
			pterm.Warning.Println("Could not get airbyte release")
			pterm.Debug.Printfln("could not get airbyte release: %s", err)
			continue
		}

		pterm.Info.Println(fmt.Sprintf(
			"Found helm chart '%s'\n  Status: %s\n  Chart Version: %s\n  App Version: %s",
			name, rel.Info.Status.String(), rel.Chart.Metadata.Version, rel.Chart.Metadata.AppVersion,
		))
	}

	pterm.Info.Println(fmt.Sprintf("Airbyte should be accessible via http://localhost:%d", c.portHTTP))

	return nil
}

// chartRequest exists to make all the parameters to handleChart somewhat manageable
type chartRequest struct {
	name         string
	repoName     string
	repoURL      string
	chartName    string
	chartRelease string
	chartVersion string
	namespace    string
	values       []string
	valuesYAML   string
}

// handleChart will handle the installation of a chart
func (c *Command) handleChart(
	ctx context.Context,
	req chartRequest,
) error {
	c.spinner.UpdateText(fmt.Sprintf("Configuring %s Helm repository", req.name))

	if err := c.helm.AddOrUpdateChartRepo(repo.Entry{
		Name: req.repoName,
		URL:  req.repoURL,
	}); err != nil {
		pterm.Error.Printfln("Unable to configure %s Helm repository", req.repoName)
		return fmt.Errorf("could not add %s chart repo: %w", req.name, err)
	}

	c.spinner.UpdateText(fmt.Sprintf("Fetching %s Helm Chart", req.chartName))
	helmChart, _, err := c.helm.GetChart(req.chartName, &action.ChartPathOptions{Version: req.chartVersion})
	if err != nil {
		pterm.Error.Printfln("Unable to fetch %s Helm Chart", req.chartName)
		return fmt.Errorf("could not fetch chart %s: %w", req.chartName, err)
	}

	c.tel.Attr(fmt.Sprintf("helm_%s_chart_version", req.name), helmChart.Metadata.Version)

	c.spinner.UpdateText(fmt.Sprintf("Installing '%s' (version: %s) Helm Chart", req.chartName, helmChart.Metadata.Version))
	helmRelease, err := c.helm.InstallOrUpgradeChart(ctx, &helmclient.ChartSpec{
		ReleaseName:     req.chartRelease,
		ChartName:       req.chartName,
		CreateNamespace: true,
		Namespace:       req.namespace,
		Wait:            true,
		Timeout:         10 * time.Minute,
		ValuesOptions:   values.Options{Values: req.values},
		ValuesYaml:      req.valuesYAML,
		Version:         req.chartVersion,
	},
		&helmclient.GenericHelmOptions{},
	)
	if err != nil {
		pterm.Error.Printfln("Failed to install %s Helm Chart", req.chartName)
		return fmt.Errorf("could not install helm: %w", err)
	}

	c.tel.Attr(fmt.Sprintf("helm_%s_release_version", req.name), strconv.Itoa(helmRelease.Version))

	pterm.Success.Printfln(
		"Installed Helm Chart %s:\n  Name: %s\n  Namespace: %s\n  Version: %s\n  Release: %d",
		req.chartName, helmRelease.Name, helmRelease.Namespace, helmRelease.Chart.Metadata.Version, helmRelease.Version)
	return nil
}

// openBrowser will open the url in the user's browser but only if the url returns a 200 response code first
// TODO: clean up this method, make it testable
func (c *Command) openBrowser(ctx context.Context, url string) error {
	ctx, cancel := context.WithTimeout(ctx, 10*time.Second)
	defer cancel()

	alive := make(chan error)

	go func() {
		tick := time.Tick(1 * time.Second)
		for {
			select {
			case <-ctx.Done():
				alive <- fmt.Errorf("liveness check failed: %w", ctx.Err())
			case <-tick:
				req, err := http.NewRequestWithContext(ctx, http.MethodGet, url, nil)
				if err != nil {
					alive <- fmt.Errorf("could not create request: %w", err)
				}
				res, _ := c.http.Do(req)
				// if no auth, we should get a 200
				if res != nil && res.StatusCode == http.StatusOK {
					alive <- nil
				}
				// if basic auth, we should get a 401 with a specific header that contains abctl
				if res != nil && res.StatusCode == http.StatusUnauthorized && strings.Contains(res.Header.Get("WWW-Authenticate"), "abctl") {
					alive <- nil
				}
			}
		}
	}()

	select {
	case <-ctx.Done():
		pterm.Error.Println("Timed out waiting for ingress")
		return fmt.Errorf("browser liveness check failed: %w", ctx.Err())
	case err := <-alive:
		if err != nil {
			pterm.Error.Println("Ingress verification failed")
			return fmt.Errorf("browser failed liveness check: %w", err)
		}
	}
	// if we're here, then no errors occurred

	c.spinner.UpdateText(fmt.Sprintf("Attempting to launch web-browser for %s", url))

	if err := c.launcher(url); err != nil {
		pterm.Warning.Printfln("Failed to launch web-browser.\n"+
			"Please launch your web-browser to access %s", url)
		pterm.Debug.Printfln("failed to launch web-browser: %s", err.Error())
		// don't consider a failed web-browser to be a failed installation
	}

	pterm.Success.Println("Launched web-browser successfully")

	return nil
}

// defaultK8s returns the default k8s client
func defaultK8s(kubecfg, kubectx string) (k8s.Client, error) {
	k8sCfg, err := k8sClientConfig(kubecfg, kubectx)
	if err != nil {
		return nil, fmt.Errorf("%w: %w", localerr.ErrKubernetes, err)
	}

	restCfg, err := k8sCfg.ClientConfig()
	if err != nil {
		return nil, fmt.Errorf("%w: could not create rest config: %w", localerr.ErrKubernetes, err)
	}
	k8sClient, err := kubernetes.NewForConfig(restCfg)
	if err != nil {
		return nil, fmt.Errorf("%w: could not create clientset: %w", localerr.ErrKubernetes, err)
	}

	return &k8s.DefaultK8sClient{ClientSet: k8sClient}, nil
}

// defaultHelm returns the default helm client
func defaultHelm(kubecfg, kubectx string) (HelmClient, error) {
	k8sCfg, err := k8sClientConfig(kubecfg, kubectx)
	if err != nil {
		return nil, fmt.Errorf("%w: %w", localerr.ErrKubernetes, err)
	}

	restCfg, err := k8sCfg.ClientConfig()
	if err != nil {
		return nil, fmt.Errorf("%w: could not create rest config: %w", localerr.ErrKubernetes, err)
	}

	helm, err := helmclient.NewClientFromRestConf(&helmclient.RestConfClientOptions{
		Options:    &helmclient.Options{Namespace: airbyteNamespace, Output: &noopWriter{}, DebugLog: func(format string, v ...interface{}) {}},
		RestConfig: restCfg,
	})
	if err != nil {
		return nil, fmt.Errorf("could not create helm client: %w", err)
	}

	return helm, nil
}

// k8sClientConfig returns a k8s client config using the ~/.kubc/config file and the k8sContext context.
func k8sClientConfig(kubecfg, kubectx string) (clientcmd.ClientConfig, error) {
	return clientcmd.NewNonInteractiveDeferredLoadingClientConfig(
		&clientcmd.ClientConfigLoadingRules{ExplicitPath: kubecfg},
		&clientcmd.ConfigOverrides{CurrentContext: kubectx},
	), nil
}

// noopWriter is used by the helm client to suppress its verbose output
type noopWriter struct {
}

func (w *noopWriter) Write(p []byte) (int, error) {
	return len(p), nil
}<|MERGE_RESOLUTION|>--- conflicted
+++ resolved
@@ -273,25 +273,22 @@
 	User             string
 	Pass             string
 	HelmChartVersion string
+	ValuesFile       string
 	Migrate          bool
 	Dock             *docker.Docker
 }
 
 // Install handles the installation of Airbyte
-<<<<<<< HEAD
 func (c *Command) Install(ctx context.Context, opts InstallOptions) error {
-=======
-func (c *Command) Install(ctx context.Context, user, pass, valuesFile string) error {
 	var values string
-	if valuesFile != "" {
-		raw, err := os.ReadFile(valuesFile)
+	if opts.ValuesFile != "" {
+		raw, err := os.ReadFile(opts.ValuesFile)
 		if err != nil {
-			return fmt.Errorf("could not read values file '%s': %w", valuesFile, err)
+			return fmt.Errorf("could not read values file '%s': %w", opts.ValuesFile, err)
 		}
 		values = string(raw)
 	}
 
->>>>>>> 4b314ae2
 	go c.watchEvents(ctx)
 
 	if !c.k8s.NamespaceExists(ctx, airbyteNamespace) {
@@ -346,17 +343,13 @@
 		chartRelease: airbyteChartRelease,
 		chartVersion: opts.HelmChartVersion,
 		namespace:    airbyteNamespace,
-<<<<<<< HEAD
 		values: []string{
 			fmt.Sprintf("global.env_vars.AIRBYTE_INSTALLATION_ID=%s", telUser),
 			//"postgresql.postgresqlUsername=docker",
 			//"postgresql.postgresqlPassword=docker",
 			//"postgresql.postgresqlDatabase=airbyte",
 		},
-=======
-		values:       []string{fmt.Sprintf("global.env_vars.AIRBYTE_INSTALLATION_ID=%s", telUser)},
-		valuesYAML:   values,
->>>>>>> 4b314ae2
+		valuesYAML: values,
 	}); err != nil {
 		return fmt.Errorf("could not install airbyte chart: %w", err)
 	}
