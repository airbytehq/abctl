--- conflicted
+++ resolved
@@ -412,17 +412,7 @@
 		return fmt.Errorf("unable to install nginx chart: %w", err)
 	}
 
-<<<<<<< HEAD
-	if err := c.handleIngress(ctx); err != nil {
-=======
-	c.spinner.UpdateText("Configuring Basic-Auth")
-	// basic auth
-	if err := c.handleBasicAuthSecret(ctx, opts.BasicAuthUser, opts.BasicAuthPass); err != nil {
-		return fmt.Errorf("unable to create or update basic-auth secret: %w", err)
-	}
-
 	if err := c.handleIngress(ctx, opts.Host); err != nil {
->>>>>>> 7cb08d9e
 		return err
 	}
 
