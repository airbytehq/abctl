package local

import (
	"errors"
	"fmt"
	"strings"

	"github.com/pterm/pterm"
	"golang.org/x/mod/semver"
	"helm.sh/helm/v3/pkg/cli"
	"helm.sh/helm/v3/pkg/getter"
	"helm.sh/helm/v3/pkg/repo"
)

<<<<<<< HEAD
func locateLatestAirbyteChart(chartName, chartVersion, chartFlag string) string {
=======
// chartRepo exists only for testing purposes.
// This allows the DownloadIndexFile method to be mocked.
type chartRepo interface {
	DownloadIndexFile() (string, error)
}

var _ chartRepo = (*repo.ChartRepository)(nil)

// newChartRepo exists only for testing purposes.
// This allows a test implementation of the repo.NewChartRepository function to exist.
type newChartRepo func(cfg *repo.Entry, getters getter.Providers) (chartRepo, error)

// loadIndexFile exists only for testing purposes.
// This allows a test implementation of the repo.LoadIndexFile function to exist.
type loadIndexFile func(path string) (*repo.IndexFile, error)

// defaultNewChartRepo is the default implementation of the newChartRepo function.
// It simply wraps the repo.NewChartRepository function.
// This variable should only be modified for testing purposes.
var defaultNewChartRepo newChartRepo = func(cfg *repo.Entry, getters getter.Providers) (chartRepo, error) {
	return repo.NewChartRepository(cfg, getters)
}

// defaultLoadIndexFile is the default implementation of the loadIndexFile function.
// It simply wraps the repo.LoadIndexFile function.
// This variable should only be modified for testing purposes.
var defaultLoadIndexFile loadIndexFile = repo.LoadIndexFile

func locateLatestAirbyteChart(chartName, chartVersion string) string {
>>>>>>> f4db29a7
	pterm.Debug.Printf("getting helm chart %q with version %q\n", chartName, chartVersion)

	// If the --chart flag was given, use that.
	if chartFlag != "" {
		return chartFlag
	}

	// Helm will consider a local directory path named "airbyte/airbyte" to be a chart repo,
	// but it might not be, which causes errors like "Chart.yaml file is missing".
	// This trips up plenty of people, see: https://github.com/helm/helm/issues/7862
	//
	// Here we avoid that problem by figuring out the full URL of the airbyte chart,
	// which forces Helm to resolve the chart over HTTP and ignore local directories.
	// If the locator fails, fall back to the original helm behavior.
	if chartName == airbyteChartName && chartVersion == "" {
		if url, err := getLatestAirbyteChartUrlFromRepoIndex(airbyteRepoName, airbyteRepoURL); err == nil {
			pterm.Debug.Printf("determined latest airbyte chart url: %s\n", url)
			return url
		} else {
			pterm.Debug.Printf("error determining latest airbyte chart, falling back to default behavior: %s\n", err)
		}
	}

	return chartName
}

func getLatestAirbyteChartUrlFromRepoIndex(repoName, repoUrl string) (string, error) {
	chartRepository, err := defaultNewChartRepo(&repo.Entry{
		Name: repoName,
		URL:  repoUrl,
	}, getter.All(cli.New()))
	if err != nil {
		return "", fmt.Errorf("unable to access repo index: %w", err)
	}

	idxPath, err := chartRepository.DownloadIndexFile()
	if err != nil {
		return "", fmt.Errorf("unable to download index file: %w", err)
	}

	idx, err := defaultLoadIndexFile(idxPath)
	if err != nil {
		return "", fmt.Errorf("unable to load index file (%s): %w", idxPath, err)
	}

	entries, ok := idx.Entries["airbyte"]
	if !ok {
		return "", fmt.Errorf("no entry for airbyte in repo index")
	}

	if len(entries) == 0 {
		return "", errors.New("no chart version found")
	}

	var latest *repo.ChartVersion
	for _, entry := range entries {
		version := entry.Version
		// the semver library requires a `v` prefix
		if !strings.HasPrefix(version, "v") {
			version = "v" + version
		}

		if semver.Prerelease(version) == "" {
			latest = entry
			break
		}
	}

	if latest == nil {
		return "", fmt.Errorf("no valid version of airbyte chart found in repo index")
	}

	if len(latest.URLs) != 1 {
		return "", fmt.Errorf("unexpected number of URLs - %d", len(latest.URLs))
	}

	return airbyteRepoURL + "/" + latest.URLs[0], nil
}<|MERGE_RESOLUTION|>--- conflicted
+++ resolved
@@ -12,9 +12,6 @@
 	"helm.sh/helm/v3/pkg/repo"
 )
 
-<<<<<<< HEAD
-func locateLatestAirbyteChart(chartName, chartVersion, chartFlag string) string {
-=======
 // chartRepo exists only for testing purposes.
 // This allows the DownloadIndexFile method to be mocked.
 type chartRepo interface {
@@ -43,8 +40,7 @@
 // This variable should only be modified for testing purposes.
 var defaultLoadIndexFile loadIndexFile = repo.LoadIndexFile
 
-func locateLatestAirbyteChart(chartName, chartVersion string) string {
->>>>>>> f4db29a7
+func locateLatestAirbyteChart(chartName, chartVersion, chartFlag string) string {
 	pterm.Debug.Printf("getting helm chart %q with version %q\n", chartName, chartVersion)
 
 	// If the --chart flag was given, use that.
