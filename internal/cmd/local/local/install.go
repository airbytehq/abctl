package local

import (
	"context"
	"fmt"
	"net/http"
	"os"
	"path/filepath"
	"strconv"
	"strings"
	"time"

	"github.com/airbytehq/abctl/internal/cmd/local/docker"
	"github.com/airbytehq/abctl/internal/cmd/local/helm"
	"github.com/airbytehq/abctl/internal/cmd/local/k8s"
	"github.com/airbytehq/abctl/internal/cmd/local/localerr"
	"github.com/airbytehq/abctl/internal/cmd/local/migrate"
	"github.com/airbytehq/abctl/internal/cmd/local/paths"
	"github.com/airbytehq/abctl/internal/common"
	"github.com/airbytehq/abctl/internal/telemetry"
<<<<<<< HEAD
	"github.com/airbytehq/abctl/internal/trace"
	"github.com/google/uuid"
=======
>>>>>>> 080307bf
	helmclient "github.com/mittwald/go-helm-client"
	"github.com/pterm/pterm"
	"go.opentelemetry.io/otel/attribute"
	"helm.sh/helm/v3/pkg/action"
	"helm.sh/helm/v3/pkg/chart"
	"helm.sh/helm/v3/pkg/release"
	"helm.sh/helm/v3/pkg/repo"
	corev1 "k8s.io/api/core/v1"
	eventsv1 "k8s.io/api/events/v1"
	metav1 "k8s.io/apimachinery/pkg/apis/meta/v1"
	"k8s.io/apimachinery/pkg/util/yaml"
)

const (
	// persistent volume constants, these are named to match the values given in the helm chart
	pvMinio = "airbyte-minio-pv"
	pvPsql  = "airbyte-volume-db"

	// persistent volume claim constants, these are named to match the values given in the helm chart
	pvcMinio = "airbyte-minio-pv-claim-airbyte-minio-0"
	pvcPsql  = "airbyte-volume-db-airbyte-db-0"
)

type InstallOpts struct {
	HelmChartVersion  string
	HelmValuesYaml    string
	AirbyteChartLoc   string
	Secrets           []string
	Migrate           bool
	Hosts             []string
	ExtraVolumeMounts []k8s.ExtraVolumeMount

	DockerServer string
	DockerUser   string
	DockerPass   string
	DockerEmail  string

	NoBrowser bool
}

func (i *InstallOpts) DockerAuth() bool {
	return i.DockerUser != "" && i.DockerPass != ""
}

// persistentVolume creates a persistent volume in the namespace with the name provided.
// if uid (user id) and gid (group id) are non-zero, the persistent directory on the host machine that holds the
// persistent volume will be changed to be owned by
func (c *Command) persistentVolume(ctx context.Context, namespace, name string) error {
	ctx, span := trace.NewSpan(ctx, "command.persistentVolume")
	span.SetAttributes(
		attribute.String("namespace", namespace),
		attribute.String("name", name),
	)
	defer span.End()

	if !c.k8s.PersistentVolumeExists(ctx, namespace, name) {
		c.spinner.UpdateText(fmt.Sprintf("Creating persistent volume '%s'", name))

		// Pre-create the volume directory.
		//
		// K8s, when using HostPathDirectoryOrCreate will create the directory (if it doesn't exist)
		// with 0755 permissions _but_ it will be owned by the user under which the docker daemon is running,
		// not the user that is running this code.
		//
		// This causes issues if the docker daemon is running as root but this code is not (the expectation is
		// that this code should not need to run as root), as the non-root user will not have write permissions to
		// k8s created directory (again 0755 permissions).
		//
		// By pre-creating the volume directory we can ensure that the owner of that directory will be the
		// user that is running this code and not the user that is running the docker daemon.
		path := filepath.Join(paths.Data, name)

		pterm.Debug.Println(fmt.Sprintf("Creating directory '%s'", path))
		if err := os.MkdirAll(path, 0766); err != nil {
			pterm.Error.Println(fmt.Sprintf("Unable to create directory '%s'", name))
			return fmt.Errorf("unable to create persistent volume '%s': %w", name, err)
		}

		if err := c.k8s.PersistentVolumeCreate(ctx, namespace, name); err != nil {
			pterm.Error.Println(fmt.Sprintf("Unable to create persistent volume '%s'", name))
			return fmt.Errorf("unable to create persistent volume '%s': %w", name, err)
		}

		// Update the permissions of the volume directory to be globally writable (0777).
		//
		// This is necessary to ensure that the postgres image can actually write to the volume directory
		// that it is assigned, as the postgres image creates its own user (postgres:postgres) with
		// uid/gid of 70:70.  If this uid/gid doesn't exist on the host machine, then the postgres image
		// will not be able to write to the volume directory unless that directory is publicly writable.
		//
		// Why not set the permissions to 0777 when this directory was created earlier in this method?
		// Because it is likely that the host has a umask defined that would override this 0777 to 0775 or 0755.
		// Due to the postgres uid/gid issue mentioned above, 0775 or 0755 would not allow the postgres image
		// access to the persisted volume directory.
		pterm.Debug.Println(fmt.Sprintf("Updating permissions for '%s'", path))
		if err := os.Chmod(path, 0777); err != nil {
			pterm.Error.Println(fmt.Sprintf("Unable to set permissions for '%s'", path))
			return fmt.Errorf("unable to set permissions for '%s': %w", path, err)
		}

		pterm.Info.Println(fmt.Sprintf("Persistent volume '%s' created", name))
	} else {
		pterm.Info.Printfln("Persistent volume '%s' already exists", name)
	}

	return nil
}

func (c *Command) persistentVolumeClaim(ctx context.Context, namespace, name, volumeName string) error {
	ctx, span := trace.NewSpan(ctx, "command.persistentVolumeClaim")
	span.SetAttributes(
		attribute.String("namespace", namespace),
		attribute.String("name", name),
		attribute.String("volume", volumeName),
	)
	defer span.End()

	if !c.k8s.PersistentVolumeClaimExists(ctx, namespace, name, volumeName) {
		c.spinner.UpdateText(fmt.Sprintf("Creating persistent volume claim '%s'", name))
		if err := c.k8s.PersistentVolumeClaimCreate(ctx, namespace, name, volumeName); err != nil {
			pterm.Error.Println(fmt.Sprintf("Unable to create persistent volume claim '%s'", name))
			return fmt.Errorf("unable to create persistent volume claim '%s': %w", name, err)
		}
		pterm.Info.Println(fmt.Sprintf("Persistent volume claim '%s' created", name))
	} else {
		pterm.Info.Printfln("Persistent volume claim '%s' already exists", name)
	}

	return nil
}

type X struct {
	name string
}

func (x X) Error() string {
	return "error happened " + x.name + " <- here"
}

// Install handles the installation of Airbyte
<<<<<<< HEAD
func (c *Command) Install(ctx context.Context, opts InstallOpts) error {
	ctx, span := trace.NewSpan(ctx, "command.Install")
	defer span.End()

	// Provide a child context to the watcher so that it can shut it down early
	// to ensure the watcher cleanly shutdown.
	ctxWatch, watchStop := context.WithCancel(ctx)
	defer watchStop()
	go c.watchEvents(ctxWatch)
=======
func (c *Command) Install(ctx context.Context, opts *InstallOpts) error {
	go c.watchEvents(ctx)
>>>>>>> 080307bf

	if !c.k8s.NamespaceExists(ctx, common.AirbyteNamespace) {
		c.spinner.UpdateText(fmt.Sprintf("Creating namespace '%s'", common.AirbyteNamespace))
		if err := c.k8s.NamespaceCreate(ctx, common.AirbyteNamespace); err != nil {
			pterm.Error.Println(fmt.Sprintf("Unable to create namespace '%s'", common.AirbyteNamespace))
			return fmt.Errorf("unable to create airbyte namespace: %w", err)
		}
		pterm.Info.Println(fmt.Sprintf("Namespace '%s' created", common.AirbyteNamespace))
	} else {
		pterm.Info.Printfln("Namespace '%s' already exists", common.AirbyteNamespace)
	}

	if err := c.persistentVolume(ctx, common.AirbyteNamespace, pvMinio); err != nil {
		return err
	}
	if err := c.persistentVolume(ctx, common.AirbyteNamespace, pvPsql); err != nil {
		return err
	}

	if opts.Migrate {
		c.spinner.UpdateText("Migrating airbyte data")
		if err := c.tel.Wrap(ctx, telemetry.Migrate, func() error { return migrate.FromDockerVolume(ctx, c.docker.Client, "airbyte_db") }); err != nil {
			pterm.Error.Println("Failed to migrate data from previous Airbyte installation")
			return fmt.Errorf("unable to migrate data from previous airbyte installation: %w", err)
		}
	}

	if err := c.persistentVolumeClaim(ctx, common.AirbyteNamespace, pvcMinio, pvMinio); err != nil {
		return err
	}
	if err := c.persistentVolumeClaim(ctx, common.AirbyteNamespace, pvcPsql, pvPsql); err != nil {
		return err
	}

<<<<<<< HEAD
	var telUser string
	// only override the empty telUser if the tel.User returns a non-nil (uuid.Nil) value.
	if c.tel.User() != uuid.Nil {
		telUser = c.tel.User().String()
	}

	airbyteValues := []string{
		"global.env_vars.AIRBYTE_INSTALLATION_ID=" + telUser,
		"global.auth.enabled=true",
		"global.jobs.resources.limits.cpu=3",
		"global.jobs.resources.limits.memory=4Gi",
	}

	if opts.LowResourceMode {
		span.SetAttributes(attribute.Bool("lowResourceMode", true))

		airbyteValues = append(airbyteValues,
			"server.env_vars.JOB_RESOURCE_VARIANT_OVERRIDE=lowresource",
			"global.jobs.resources.requests.cpu=0",
			"global.jobs.resources.requests.memory=0",

			"workload-launcher.env_vars.CHECK_JOB_MAIN_CONTAINER_CPU_REQUEST=0",
			"workload-launcher.env_vars.CHECK_JOB_MAIN_CONTAINER_MEMORY_REQUEST=0",
			"workload-launcher.env_vars.DISCOVER_JOB_MAIN_CONTAINER_CPU_REQUEST=0",
			"workload-launcher.env_vars.DISCOVER_JOB_MAIN_CONTAINER_MEMORY_REQUEST=0",
			"workload-launcher.env_vars.SPEC_JOB_MAIN_CONTAINER_CPU_REQUEST=0",
			"workload-launcher.env_vars.SPEC_JOB_MAIN_CONTAINER_MEMORY_REQUEST=0",
			"workload-launcher.env_vars.SIDECAR_MAIN_CONTAINER_CPU_REQUEST=0",
			"workload-launcher.env_vars.SIDECAR_MAIN_CONTAINER_MEMORY_REQUEST=0",
		)
	}

	if opts.InsecureCookies {
		airbyteValues = append(airbyteValues, "global.auth.cookieSecureSetting=false")
	}

	if opts.dockerAuth() {
		pterm.Debug.Println(fmt.Sprintf("Creating '%s' secret", dockerAuthSecretName))
=======
	if opts.DockerAuth() {
		pterm.Debug.Println(fmt.Sprintf("Creating '%s' secret", common.DockerAuthSecretName))
>>>>>>> 080307bf
		if err := c.handleDockerSecret(ctx, opts.DockerServer, opts.DockerUser, opts.DockerPass, opts.DockerEmail); err != nil {
			pterm.Debug.Println(fmt.Sprintf("Unable to create '%s' secret", common.DockerAuthSecretName))
			return fmt.Errorf("unable to create '%s' secret: %w", common.DockerAuthSecretName, err)
		}
		pterm.Debug.Println(fmt.Sprintf("Created '%s' secret", common.DockerAuthSecretName))
	}

	for _, secretFile := range opts.Secrets {
		c.spinner.UpdateText(fmt.Sprintf("Creating secret from '%s'", secretFile))
		raw, err := os.ReadFile(secretFile)
		if err != nil {
			pterm.Error.Println(fmt.Sprintf("Unable to read secret file '%s': %s", secretFile, err))
			return fmt.Errorf("unable to read secret file '%s': %w", secretFile, err)
		}

		var secret corev1.Secret
		if err := yaml.Unmarshal(raw, &secret); err != nil {
			pterm.Error.Println(fmt.Sprintf("Unable to unmarshal secret file '%s': %s", secretFile, err))
			return fmt.Errorf("unable to unmarshal secret file '%s': %w", secretFile, err)
		}
		secret.ObjectMeta.Namespace = common.AirbyteNamespace

		if err := c.k8s.SecretCreateOrUpdate(ctx, secret); err != nil {
			pterm.Error.Println(fmt.Sprintf("Unable to create secret from file '%s'", secretFile))
			return fmt.Errorf("unable to create secret from file '%s': %w", secretFile, err)
		}

		pterm.Success.Println(fmt.Sprintf("Secret from '%s' created or updated", secretFile))
	}

	if err := c.handleChart(ctx, chartRequest{
		name:         "airbyte",
		repoName:     common.AirbyteRepoName,
		repoURL:      common.AirbyteRepoURL,
		chartName:    common.AirbyteChartName,
		chartRelease: common.AirbyteChartRelease,
		chartVersion: opts.HelmChartVersion,
		chartLoc:     opts.AirbyteChartLoc,
		namespace:    common.AirbyteNamespace,
		valuesYAML:   opts.HelmValuesYaml,
	}); err != nil {
		return c.diagnoseAirbyteChartFailure(ctx, err)
	}

	nginxValues, err := helm.BuildNginxValues(c.portHTTP)
	if err != nil {
		return err
	}
	pterm.Debug.Printfln("nginx values:\n%s", nginxValues)

	if err := c.handleChart(ctx, chartRequest{
		name:           "nginx",
		uninstallFirst: true,
		repoName:       common.NginxRepoName,
		repoURL:        common.NginxRepoURL,
		chartName:      common.NginxChartName,
		chartLoc:       common.NginxChartName,
		chartRelease:   common.NginxChartRelease,
		namespace:      common.NginxNamespace,
		valuesYAML:     nginxValues,
	}); err != nil {
		// If we timed out, there is a good chance it's due to an unavailable port, check if this is the case.
		// As the kubernetes client doesn't return usable error types, have to check for a specific string value.
		if strings.Contains(err.Error(), "client rate limiter Wait returned an error") {
			pterm.Warning.Printfln("Encountered an error while installing the %s Helm Chart.\n"+
				"This could be an indication that port %d is not available.\n"+
				"If installation fails, please try again with a different port.", common.NginxChartName, c.portHTTP)

			srv, err := c.k8s.ServiceGet(ctx, common.NginxNamespace, "ingress-nginx-controller")
			// If there is an error, we can ignore it as we only are checking for a missing ingress entry,
			// and an error would indicate the inability to check for that entry.
			if err == nil {
				ingresses := srv.Status.LoadBalancer.Ingress
				if len(ingresses) == 0 {
					// if there are no ingresses, that is a possible indicator that the port is already in use.
					return fmt.Errorf("%w: could not install nginx chart", localerr.ErrIngress)
				}
			}
		}
		return fmt.Errorf("unable to install nginx chart: %w", err)
	}

	if err := c.handleIngress(ctx, opts.Hosts); err != nil {
		return err
	}
	watchStop()

	// verify ingress using localhost
	url := fmt.Sprintf("http://localhost:%d", c.portHTTP)
	if err := c.verifyIngress(ctx, url); err != nil {
		return err
	}

	if opts.NoBrowser {
		pterm.Success.Println(fmt.Sprintf(
			"Launching web-browser disabled. Airbyte should be accessible at\n  %s",
			url,
		))
	} else {
		c.launch(url)
	}

	return nil
}

// TODO make chart-failure error type?
func (c *Command) diagnoseAirbyteChartFailure(ctx context.Context, chartErr error) error {
<<<<<<< HEAD
	if podList, err := c.k8s.PodList(ctx, airbyteNamespace); err == nil {
=======

	if podList, err := c.k8s.PodList(ctx, common.AirbyteNamespace); err == nil {

>>>>>>> 080307bf
		var errors []string
		for _, pod := range podList.Items {
			if pod.Status.Phase == corev1.PodFailed {
				msg := "unknown"

				logs, err := c.k8s.LogsGet(ctx, common.AirbyteNamespace, pod.Name)
				if err != nil {
					msg = "unknown: failed to get pod logs."
				}
				m, err := getLastLogError(strings.NewReader(logs))
				if err != nil {
					msg = "unknown: failed to find error log."
				}
				if m != "" {
					msg = m
				}

				errors = append(errors, fmt.Sprintf("pod %s: %s", pod.Name, msg))
			}
		}

		if errors != nil {
			return fmt.Errorf("unable to install airbyte chart:\n%s", strings.Join(errors, "\n"))
		}
	}

	return fmt.Errorf("unable to install airbyte chart: %w", chartErr)
}

func (c *Command) handleIngress(ctx context.Context, hosts []string) error {
	ctx, span := trace.NewSpan(ctx, "command.handleIngress")
	defer span.End()
	c.spinner.UpdateText("Checking for existing Ingress")

	if c.k8s.IngressExists(ctx, common.AirbyteNamespace, common.AirbyteIngress) {
		pterm.Success.Println("Found existing Ingress")
		if err := c.k8s.IngressUpdate(ctx, common.AirbyteNamespace, ingress(hosts)); err != nil {
			pterm.Error.Printfln("Unable to update existing Ingress")
			return fmt.Errorf("unable to update existing ingress: %w", err)
		}
		pterm.Success.Println("Updated existing Ingress")
		return nil
	}

	pterm.Info.Println("No existing Ingress found, creating one")
	if err := c.k8s.IngressCreate(ctx, common.AirbyteNamespace, ingress(hosts)); err != nil {
		pterm.Error.Println("Unable to create ingress")
		return fmt.Errorf("unable to create ingress: %w", err)
	}
	pterm.Success.Println("Ingress created")
	return nil
}

func (c *Command) watchEvents(ctx context.Context) {
<<<<<<< HEAD
	ctx, span := trace.NewSpan(ctx, "command.watchEvents")
	defer span.End()
	pterm.Debug.Println("Event watcher started.")

	watcher, err := c.k8s.EventsWatch(ctx, airbyteNamespace)
=======
	watcher, err := c.k8s.EventsWatch(ctx, common.AirbyteNamespace)
>>>>>>> 080307bf
	if err != nil {
		pterm.Warning.Printfln("Unable to watch airbyte events\n  %s", err)
		return
	}

	// when the ctx is complete, call stop on the watcher
	go func() {
		<-ctx.Done()
		watcher.Stop()
	}()

	numEvents := 0
	for {
		select {
		case event, ok := <-watcher.ResultChan():
			if !ok {
				pterm.Debug.Println("Event watcher completed.")
				span.SetAttributes(attribute.Int("numEvents", numEvents))
				return
			}
			numEvents++
			if convertedEvent, ok := event.Object.(*eventsv1.Event); ok {
				c.handleEvent(ctx, convertedEvent)
			} else {
				pterm.Debug.Printfln("Received unexpected event: %T", event.Object)
			}
		}
	}
}

func (c *Command) streamPodLogs(ctx context.Context, namespace, podName, prefix string, since time.Time) error {
	r, err := c.k8s.StreamPodLogs(ctx, namespace, podName, since)
	if err != nil {
		return err
	}
	defer r.Close()

	s := newLogScanner(r)
	for s.Scan() {
		if s.line.level == "ERROR" {
			pterm.Error.Printfln("%s: %s", prefix, s.line.msg)
		} else {
			pterm.Debug.Printfln("%s: %s", prefix, s.line.msg)
		}
	}

	return s.Err()
}

func (c *Command) watchBootloaderLogs(ctx context.Context) {
	pterm.Debug.Printfln("start streaming bootloader logs")
	since := time.Now()

	for {
		// Wait a few seconds on the first iteration, give the bootloaders some time to start.
		time.Sleep(5 * time.Second)

		err := c.streamPodLogs(ctx, common.AirbyteNamespace, common.AirbyteBootloaderPodName, "airbyte-bootloader", since)
		if err == nil {
			break
		} else {
			pterm.Debug.Printfln("error streaming bootloader logs. will retry: %s", err)
		}
	}
	pterm.Debug.Printfln("done streaming bootloader logs")
}

// now is used to filter out kubernetes events that happened in the past.
// Kubernetes wants us to use the ResourceVersion on the event watch request itself, but that approach
// is more complicated as it requires determining which ResourceVersion to initially provide.
var now = func() *metav1.Time {
	t := metav1.Now()
	return &t
}()

// captureAttributes captures metrics attributes off of the k8s event stream.
// Currently only captures the image pull time.
func captureAttributes(ctx context.Context, msg string) {
	if !strings.HasPrefix(msg, "Successfully pulled image") {
		return
	}
	// e.g. Successfully pulled image "airbyte/mc" in 711ms (711ms including waiting)
	// we want
	parts := strings.Split(msg, " ")
	if len(parts) <= 8 {
		return
	}

	trace.SpanFromContext(ctx).SetAttributes(attribute.String(
		"pulled "+strings.Trim(parts[3], `"`),
		strings.Join(parts[5:], " "),
	))
}

// handleEvent converts a kubernetes event into a console log message
func (c *Command) handleEvent(ctx context.Context, e *eventsv1.Event) {
	// This should be replaced with series.lastObservedTime, however that field is always nil...
	if e.DeprecatedLastTimestamp.Before(now) {
		return
	}

	switch {
	case strings.EqualFold(e.Type, "normal"):
		captureAttributes(ctx, e.Note)
		if strings.EqualFold(e.Reason, "backoff") {
			pterm.Warning.Println(e.Note)
		} else if e.Reason == "Started" && e.Regarding.Name == "airbyte-abctl-airbyte-bootloader" {
			go c.watchBootloaderLogs(ctx)
		} else {
			pterm.Debug.Println(e.Note)
		}

	case strings.EqualFold(e.Type, "warning"):
		logs := ""
		level := pterm.Debug

		// This should be replaced with DeprecatedLastTimestamp, however that field is always nil...
		if e.DeprecatedCount > 5 {
			level = pterm.Warning
		}

		if strings.EqualFold(e.Reason, "backoff") {
			var err error
			logs, err = c.k8s.LogsGet(ctx, e.Regarding.Namespace, e.Regarding.Name)
			if err != nil {
				logs = fmt.Sprintf("Unable to retrieve logs for %s:%s\n  %s", e.Regarding.Namespace, e.Regarding.Name, err)
			}
		} else if strings.Contains(e.Note, "Failed to pull image") && strings.Contains(e.Note, "429 Too Many Requests") {
			// The docker image is failing to pull because the user has hit a rate limit.
			// This causes the install to go very slowly and possibly time out.
			// Always warn in this case, so the user knows what's going on.
			level = pterm.Warning
		}

		if logs != "" {
			level.Printfln("Encountered an issue deploying Airbyte:\n  Pod: %s\n  Reason: %s\n  Message: %s\n  Count: %d\n  Logs: %s",
				e.Name, e.Reason, e.Note, e.DeprecatedCount, strings.TrimSpace(logs))
		} else {
			level.Printfln("Encountered an issue deploying Airbyte:\n  Pod: %s\n  Reason: %s\n  Message: %s\n  Count: %d",
				e.Name, e.Reason, e.Note, e.DeprecatedCount)
		}

	default:
		pterm.Debug.Printfln("Received an unsupported event type: %s", e.Type)
	}
}

func (c *Command) handleDockerSecret(ctx context.Context, server, user, pass, email string) error {
	secretBody, err := docker.Secret(server, user, pass, email)
	if err != nil {
		pterm.Error.Println("Unable to create docker secret")
		return fmt.Errorf("unable to create docker secret: %w", err)
	}

	secret := corev1.Secret{
		TypeMeta: metav1.TypeMeta{},
		ObjectMeta: metav1.ObjectMeta{
			Namespace: common.AirbyteNamespace,
			Name:      common.DockerAuthSecretName,
		},
		Data: map[string][]byte{corev1.DockerConfigJsonKey: secretBody},
		Type: corev1.SecretTypeDockerConfigJson,
	}

	if err := c.k8s.SecretCreateOrUpdate(ctx, secret); err != nil {
		pterm.Error.Println("Unable to create Docker-auth secret")
		return fmt.Errorf("unable to create docker-auth secret: %w", err)
	}
	pterm.Success.Println("Docker-Auth secret created")
	return nil
}

// chartRequest exists to make all the parameters to handleChart somewhat manageable
type chartRequest struct {
	name           string
	repoName       string
	repoURL        string
	chartName      string
	chartRelease   string
	chartLoc       string
	chartVersion   string
	namespace      string
	valuesYAML     string
	uninstallFirst bool
}

// handleChart will handle the installation of a chart
func (c *Command) handleChart(
	ctx context.Context,
	req chartRequest,
) error {
	ctx, span := trace.NewSpan(ctx, "command.handleChart")
	defer span.End()

	span.SetAttributes(
		attribute.String("chartName", req.chartName),
		attribute.String("chartVersion", req.chartVersion),
	)

	c.spinner.UpdateText(fmt.Sprintf("Configuring %s Helm repository", req.name))

	if err := c.helm.AddOrUpdateChartRepo(repo.Entry{
		Name: req.repoName,
		URL:  req.repoURL,
	}); err != nil {
		pterm.Error.Printfln("Unable to configure %s Helm repository", req.repoName)
		return fmt.Errorf("unable to add %s chart repo: %w", req.name, err)
	}

	c.spinner.UpdateText(fmt.Sprintf("Fetching %s Helm Chart with version", req.chartName))

	// chartLoc := c.locateChart(req.chartName, req.chartVersion, req.chartFlag)

	helmChart, _, err := c.helm.GetChart(req.chartLoc, &action.ChartPathOptions{Version: req.chartVersion})
	if err != nil {
		return fmt.Errorf("unable to fetch helm chart %q: %w", req.chartName, err)
	}

	c.tel.Attr(fmt.Sprintf("helm_%s_chart_version", req.name), helmChart.Metadata.Version)

	if req.uninstallFirst {
		chartAction := determineHelmChartAction(c.helm, helmChart, req.chartRelease)
		switch chartAction {
		case none:
			pterm.Success.Println(fmt.Sprintf(
				"Found matching existing Helm Chart %s:\n  Name: %s\n  Namespace: %s\n  Version: %s\n  AppVersion: %s",
				req.chartName, req.chartName, req.namespace, helmChart.Metadata.Version, helmChart.Metadata.AppVersion,
			))
			return nil
		case uninstall:
			pterm.Debug.Println(fmt.Sprintf("Attempting to uninstall Helm Release %s", req.chartRelease))
			if err := c.helm.UninstallReleaseByName(req.chartRelease); err != nil {
				pterm.Error.Println(fmt.Sprintf("Unable to uninstall Helm Release %s", req.chartRelease))
				return fmt.Errorf("unable to uninstall Helm Release %s: %w", req.chartRelease, err)
			} else {
				pterm.Debug.Println(fmt.Sprintf("Uninstalled Helm Release %s", req.chartRelease))
			}
		case install:
			pterm.Debug.Println(fmt.Sprintf("Will only attempt to install Helm Release %s", req.chartRelease))
		default:
			pterm.Debug.Println(fmt.Sprintf("Unexpected response %d", chartAction))
		}
	}

	pterm.Info.Println(fmt.Sprintf(
		"Starting Helm Chart installation of '%s' (version: %s)",
		req.chartName, helmChart.Metadata.Version,
	))
	c.spinner.UpdateText(fmt.Sprintf(
		"Installing '%s' (version: %s) Helm Chart (this may take several minutes)",
		req.chartName, helmChart.Metadata.Version,
	))
	helmRelease, err := c.helm.InstallOrUpgradeChart(ctx, &helmclient.ChartSpec{
		ReleaseName:     req.chartRelease,
		ChartName:       req.chartLoc,
		CreateNamespace: true,
		Namespace:       req.namespace,
		Wait:            true,
		Timeout:         60 * time.Minute,
		ValuesYaml:      req.valuesYAML,
		Version:         req.chartVersion,
	},
		&helmclient.GenericHelmOptions{},
	)
	if err != nil {
		pterm.Error.Printfln("Failed to install %s Helm Chart", req.chartName)
		return fmt.Errorf("unable to install helm: %w", err)
	}

	c.tel.Attr(fmt.Sprintf("helm_%s_release_version", req.name), strconv.Itoa(helmRelease.Version))

	pterm.Success.Println(fmt.Sprintf(
		"Installed Helm Chart %s:\n  Name: %s\n  Namespace: %s\n  Version: %s\n  AppVersion: %s\n  Release: %d",
		req.chartName, helmRelease.Name, helmRelease.Namespace, helmRelease.Chart.Metadata.Version, helmRelease.Chart.Metadata.AppVersion, helmRelease.Version,
	))
	return nil
}

// verifyIngress will open the url in the user's browser but only if the url returns a 200 response code first
// TODO: clean up this method, make it testable
func (c *Command) verifyIngress(ctx context.Context, url string) error {
	c.spinner.UpdateText("Verifying ingress")

	ingressCtx, cancel := context.WithTimeout(ctx, 1*time.Minute)
	defer cancel()

	alive := make(chan error)

	go func() {
		tick := time.Tick(1 * time.Second)
		for {
			select {
			case <-ingressCtx.Done():
				alive <- fmt.Errorf("liveness check failed: %w", ingressCtx.Err())
			case <-tick:
				req, err := http.NewRequestWithContext(ingressCtx, http.MethodGet, url, nil)
				if err != nil {
					alive <- fmt.Errorf("unable to create request: %w", err)
				}
				res, _ := c.http.Do(req)
				// if no auth, we should get a 200
				if res != nil && res.StatusCode == http.StatusOK {
					alive <- nil
				}
				// if basic auth, we should get a 401 with a specific header that contains abctl
				if res != nil && res.StatusCode == http.StatusUnauthorized && strings.Contains(res.Header.Get("WWW-Authenticate"), "abctl") {
					alive <- nil
				}
			}
		}
	}()

	select {
	case <-ingressCtx.Done():
		pterm.Error.Println("Timed out waiting for ingress")
		return fmt.Errorf("browser liveness check failed: %w", ingressCtx.Err())
	case err := <-alive:
		if err != nil {
			pterm.Error.Println("Ingress verification failed")
			return fmt.Errorf("browser failed liveness check: %w", err)
		}
	}
	// if we're here, then no errors occurred
	return nil
}

func (c *Command) launch(url string) {
	c.spinner.UpdateText(fmt.Sprintf("Attempting to launch web-browser for %s", url))

	if err := c.launcher(url); err != nil {
		pterm.Warning.Println(fmt.Sprintf(
			"Failed to launch web-browser.\nPlease launch your web-browser to access %s",
			url,
		))
		pterm.Debug.Println(fmt.Sprintf("failed to launch web-browser: %s", err.Error()))
		// don't consider a failed web-browser to be a failed installation
		return
	}

	pterm.Success.Println(fmt.Sprintf("Launched web-browser successfully for %s", url))
}

type helmReleaseAction int

const (
	none helmReleaseAction = iota
	install
	uninstall
)

// determineHelmChartAction determines the state of the existing chart compared
// to what chart is being considered for installation.
//
// Returns none if no additional action needs to be taken. uninstall if the chart exists and the
// version differs. install if the chart doesn't exist and needs to be created.
func determineHelmChartAction(helm helm.Client, chart *chart.Chart, releaseName string) helmReleaseAction {
	// look for an existing release, see if it matches the existing chart
	rel, err := helm.GetRelease(releaseName)
	if err != nil {
		if strings.Contains(err.Error(), "not found") {
			// chart hasn't been installed previously
			pterm.Debug.Println(fmt.Sprintf("Unable to find %s Helm Release", releaseName))
			return install
		} else {
			// chart may or may not exist, log error and ignore
			pterm.Debug.Println(fmt.Sprintf("Unable to fetch %s Helm Release: %s", releaseName, err))
			return uninstall
		}
	}

	if rel.Info.Status != release.StatusDeployed {
		pterm.Debug.Println(fmt.Sprintf("Chart has the status of %s", rel.Info.Status))
		return uninstall
	}

	if rel.Chart.Metadata.Version != chart.Metadata.Version {
		pterm.Debug.Println(fmt.Sprintf(
			"Chart version (%s) does not match Helm Release (%s)",
			chart.Metadata.Version, rel.Chart.Metadata.Version,
		))
		return uninstall
	}

	if rel.Chart.Metadata.AppVersion != chart.Metadata.AppVersion {
		pterm.Debug.Println(fmt.Sprintf(
			"Chart app-version (%s) does not match Helm Release (%s)",
			chart.Metadata.AppVersion, rel.Chart.Metadata.AppVersion,
		))
		return uninstall
	}

	pterm.Debug.Println(fmt.Sprintf(
		"Chart matched Helm Release\n  Version: %s - %s\n  AppVersion: %s - %s",
		chart.Metadata.Version, rel.Chart.Metadata.Version,
		chart.Metadata.AppVersion, rel.Chart.Metadata.AppVersion,
	))

	return none
}<|MERGE_RESOLUTION|>--- conflicted
+++ resolved
@@ -18,11 +18,7 @@
 	"github.com/airbytehq/abctl/internal/cmd/local/paths"
 	"github.com/airbytehq/abctl/internal/common"
 	"github.com/airbytehq/abctl/internal/telemetry"
-<<<<<<< HEAD
 	"github.com/airbytehq/abctl/internal/trace"
-	"github.com/google/uuid"
-=======
->>>>>>> 080307bf
 	helmclient "github.com/mittwald/go-helm-client"
 	"github.com/pterm/pterm"
 	"go.opentelemetry.io/otel/attribute"
@@ -163,8 +159,7 @@
 }
 
 // Install handles the installation of Airbyte
-<<<<<<< HEAD
-func (c *Command) Install(ctx context.Context, opts InstallOpts) error {
+func (c *Command) Install(ctx context.Context, opts *InstallOpts) error {
 	ctx, span := trace.NewSpan(ctx, "command.Install")
 	defer span.End()
 
@@ -173,10 +168,6 @@
 	ctxWatch, watchStop := context.WithCancel(ctx)
 	defer watchStop()
 	go c.watchEvents(ctxWatch)
-=======
-func (c *Command) Install(ctx context.Context, opts *InstallOpts) error {
-	go c.watchEvents(ctx)
->>>>>>> 080307bf
 
 	if !c.k8s.NamespaceExists(ctx, common.AirbyteNamespace) {
 		c.spinner.UpdateText(fmt.Sprintf("Creating namespace '%s'", common.AirbyteNamespace))
@@ -211,49 +202,8 @@
 		return err
 	}
 
-<<<<<<< HEAD
-	var telUser string
-	// only override the empty telUser if the tel.User returns a non-nil (uuid.Nil) value.
-	if c.tel.User() != uuid.Nil {
-		telUser = c.tel.User().String()
-	}
-
-	airbyteValues := []string{
-		"global.env_vars.AIRBYTE_INSTALLATION_ID=" + telUser,
-		"global.auth.enabled=true",
-		"global.jobs.resources.limits.cpu=3",
-		"global.jobs.resources.limits.memory=4Gi",
-	}
-
-	if opts.LowResourceMode {
-		span.SetAttributes(attribute.Bool("lowResourceMode", true))
-
-		airbyteValues = append(airbyteValues,
-			"server.env_vars.JOB_RESOURCE_VARIANT_OVERRIDE=lowresource",
-			"global.jobs.resources.requests.cpu=0",
-			"global.jobs.resources.requests.memory=0",
-
-			"workload-launcher.env_vars.CHECK_JOB_MAIN_CONTAINER_CPU_REQUEST=0",
-			"workload-launcher.env_vars.CHECK_JOB_MAIN_CONTAINER_MEMORY_REQUEST=0",
-			"workload-launcher.env_vars.DISCOVER_JOB_MAIN_CONTAINER_CPU_REQUEST=0",
-			"workload-launcher.env_vars.DISCOVER_JOB_MAIN_CONTAINER_MEMORY_REQUEST=0",
-			"workload-launcher.env_vars.SPEC_JOB_MAIN_CONTAINER_CPU_REQUEST=0",
-			"workload-launcher.env_vars.SPEC_JOB_MAIN_CONTAINER_MEMORY_REQUEST=0",
-			"workload-launcher.env_vars.SIDECAR_MAIN_CONTAINER_CPU_REQUEST=0",
-			"workload-launcher.env_vars.SIDECAR_MAIN_CONTAINER_MEMORY_REQUEST=0",
-		)
-	}
-
-	if opts.InsecureCookies {
-		airbyteValues = append(airbyteValues, "global.auth.cookieSecureSetting=false")
-	}
-
-	if opts.dockerAuth() {
-		pterm.Debug.Println(fmt.Sprintf("Creating '%s' secret", dockerAuthSecretName))
-=======
 	if opts.DockerAuth() {
 		pterm.Debug.Println(fmt.Sprintf("Creating '%s' secret", common.DockerAuthSecretName))
->>>>>>> 080307bf
 		if err := c.handleDockerSecret(ctx, opts.DockerServer, opts.DockerUser, opts.DockerPass, opts.DockerEmail); err != nil {
 			pterm.Debug.Println(fmt.Sprintf("Unable to create '%s' secret", common.DockerAuthSecretName))
 			return fmt.Errorf("unable to create '%s' secret: %w", common.DockerAuthSecretName, err)
@@ -361,13 +311,7 @@
 
 // TODO make chart-failure error type?
 func (c *Command) diagnoseAirbyteChartFailure(ctx context.Context, chartErr error) error {
-<<<<<<< HEAD
-	if podList, err := c.k8s.PodList(ctx, airbyteNamespace); err == nil {
-=======
-
 	if podList, err := c.k8s.PodList(ctx, common.AirbyteNamespace); err == nil {
-
->>>>>>> 080307bf
 		var errors []string
 		for _, pod := range podList.Items {
 			if pod.Status.Phase == corev1.PodFailed {
@@ -422,15 +366,11 @@
 }
 
 func (c *Command) watchEvents(ctx context.Context) {
-<<<<<<< HEAD
 	ctx, span := trace.NewSpan(ctx, "command.watchEvents")
 	defer span.End()
 	pterm.Debug.Println("Event watcher started.")
 
-	watcher, err := c.k8s.EventsWatch(ctx, airbyteNamespace)
-=======
 	watcher, err := c.k8s.EventsWatch(ctx, common.AirbyteNamespace)
->>>>>>> 080307bf
 	if err != nil {
 		pterm.Warning.Printfln("Unable to watch airbyte events\n  %s", err)
 		return
