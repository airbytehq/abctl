package cmd

import (
<<<<<<< HEAD
	"context"
	"os"
=======
	"fmt"
>>>>>>> 080307bf

	"github.com/airbytehq/abctl/internal/cmd/images"
	"github.com/airbytehq/abctl/internal/cmd/local"
	"github.com/airbytehq/abctl/internal/cmd/local/k8s"
	"github.com/airbytehq/abctl/internal/cmd/version"
	"github.com/airbytehq/abctl/internal/telemetry"
	"github.com/alecthomas/kong"
	"github.com/pterm/pterm"
)

type verbose bool

func (v verbose) BeforeApply() error {
	pterm.EnableDebugMessages()
	return nil
}

type Cmd struct {
	Local   local.Cmd   `cmd:"" help:"Manage the local Airbyte installation."`
	Images  images.Cmd  `cmd:"" help:"Manage images used by Airbyte and abctl."`
	Version version.Cmd `cmd:"" help:"Display version information."`
	Verbose verbose     `short:"v" help:"Enable verbose output."`
}

<<<<<<< HEAD
func (c *Cmd) BeforeApply(ctx context.Context, kCtx *kong.Context) error {
	if _, envVarDNT := os.LookupEnv("DO_NOT_TRACK"); envVarDNT {
		pterm.Info.Println("Telemetry collection disabled (DO_NOT_TRACK)")
	}
=======
func (c *Cmd) BeforeApply(ctx *kong.Context) error {
	ctx.BindTo(k8s.DefaultProvider, (*k8s.Provider)(nil))
	ctx.BindTo(telemetry.Get(), (*telemetry.Client)(nil))
	if err := ctx.BindToProvider(bindK8sClient(&k8s.DefaultProvider)); err != nil {
		pterm.Error.Println("Unable to configure k8s client")
		return fmt.Errorf("unable to create k8s client: %w", err)
	}

	return nil
}
>>>>>>> 080307bf

	kCtx.BindTo(k8s.DefaultProvider, (*k8s.Provider)(nil))
	kCtx.BindTo(telemetry.Get(), (*telemetry.Client)(nil))

	//if err := kCtx.BindToProvider(bindK8sClient(ctx, &k8s.DefaultProvider)); err != nil {
	//	pterm.Error.Println("Unable to configure k8s client")
	//	return fmt.Errorf("unable to create k8s client: %w", err)
	//}

	return nil
}

//// bindK8sClient allows kong to make the k8s.Client injectable into a command's Run method.
//// If the cluster does exist, this will return ErrClusterNotFound.
//func bindK8sClient(ctx context.Context, provider *k8s.Provider) func() (k8s.Client, error) {
//	return func() (k8s.Client, error) {
//		k8sCfg := clientcmd.NewNonInteractiveDeferredLoadingClientConfig(
//			&clientcmd.ClientConfigLoadingRules{ExplicitPath: provider.Kubeconfig},
//			&clientcmd.ConfigOverrides{CurrentContext: provider.Context},
//		)
//
//		if cluster, err := provider.Cluster(ctx); err != nil {
//			pterm.Error.Println("Unable to determine cluster state")
//			return nil, fmt.Errorf("unable to determine cluster state: %w", err)
//		} else if !cluster.Exists(ctx) {
//			return nil, localerr.ErrClusterNotFound
//		}
//
//		restCfg, err := k8sCfg.ClientConfig()
//		if err != nil {
//			return nil, fmt.Errorf("%w: could not create rest config: %w", localerr.ErrKubernetes, err)
//		}
//		k8sClient, err := kubernetes.NewForConfig(restCfg)
//		if err != nil {
//			return nil, fmt.Errorf("%w: could not create clientset: %w", localerr.ErrKubernetes, err)
//		}
//
//		return &k8s.DefaultK8sClient{ClientSet: k8sClient}, nil
//	}
//}<|MERGE_RESOLUTION|>--- conflicted
+++ resolved
@@ -1,12 +1,7 @@
 package cmd
 
 import (
-<<<<<<< HEAD
 	"context"
-	"os"
-=======
-	"fmt"
->>>>>>> 080307bf
 
 	"github.com/airbytehq/abctl/internal/cmd/images"
 	"github.com/airbytehq/abctl/internal/cmd/local"
@@ -31,24 +26,7 @@
 	Verbose verbose     `short:"v" help:"Enable verbose output."`
 }
 
-<<<<<<< HEAD
 func (c *Cmd) BeforeApply(ctx context.Context, kCtx *kong.Context) error {
-	if _, envVarDNT := os.LookupEnv("DO_NOT_TRACK"); envVarDNT {
-		pterm.Info.Println("Telemetry collection disabled (DO_NOT_TRACK)")
-	}
-=======
-func (c *Cmd) BeforeApply(ctx *kong.Context) error {
-	ctx.BindTo(k8s.DefaultProvider, (*k8s.Provider)(nil))
-	ctx.BindTo(telemetry.Get(), (*telemetry.Client)(nil))
-	if err := ctx.BindToProvider(bindK8sClient(&k8s.DefaultProvider)); err != nil {
-		pterm.Error.Println("Unable to configure k8s client")
-		return fmt.Errorf("unable to create k8s client: %w", err)
-	}
-
-	return nil
-}
->>>>>>> 080307bf
-
 	kCtx.BindTo(k8s.DefaultProvider, (*k8s.Provider)(nil))
 	kCtx.BindTo(telemetry.Get(), (*telemetry.Client)(nil))
 
